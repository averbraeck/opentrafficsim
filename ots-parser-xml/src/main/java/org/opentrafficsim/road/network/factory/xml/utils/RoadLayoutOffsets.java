--- conflicted
+++ resolved
@@ -1,327 +1,319 @@
-package org.opentrafficsim.road.network.factory.xml.utils;
-
-import java.io.Serializable;
-import java.util.Iterator;
-import java.util.List;
-import java.util.Map;
-
-import org.djunits.value.vdouble.scalar.Length;
-import org.djutils.eval.Eval;
-import org.opentrafficsim.xml.generated.BasicRoadLayout;
-import org.opentrafficsim.xml.generated.CseStripe;
-
-/**
- * Utility class to calculate offsets in a road layout. This can be used either for parsing XML, or editing.
- * <p>
- * Copyright (c) 2023-2024 Delft University of Technology, PO Box 5, 2600 AA, Delft, the Netherlands. All rights reserved. <br>
- * BSD-style license. See <a href="https://opentrafficsim.org/docs/license.html">OpenTrafficSim License</a>.
- * </p>
- * @author <a href="https://github.com/averbraeck">Alexander Verbraeck</a>
- * @author <a href="https://github.com/wjschakel">Wouter Schakel</a>
- */
-public class RoadLayoutOffsets
-{
-
-    /**
-     * Calculate the offsets for the RoadLayout. Note that offsets can be different for begin and end, and that they can be
-     * specified from the right, left or center of the lane/stripe.
-     * @param elements Iterable&lt;OffsetElement&gt;; offset element
-<<<<<<< HEAD
-     * @param cseDataList List; the list of offsets and widths for each tag, in order of definition in the
-=======
-     * @param cseDataList List&lt;CseData&gt;; the list of offsets and widths for each tag, in order of definition in the
->>>>>>> f64d3835
-     *            RoadLayout tag
-     * @param cseObjectMap Map&lt;Object, Integer&gt;; the map of the tags to the index in the list, to be able to find them
-     *            quickly
-     */
-    @SuppressWarnings("checkstyle:methodlength")
-    public static void calculateOffsets(final Iterator<OffsetElement> elements, final List<CseData> cseDataList,
-            final Map<Object, Integer> cseObjectMap)
-    {
-        int nr = 0;
-        Length totalWidthStart = Length.ZERO;
-        Length totalWidthEnd = Length.ZERO;
-        boolean startOffset = false;
-        boolean endOffset = false;
-        while (elements.hasNext())
-        {
-            OffsetElement offsetElement = elements.next();
-            CseData cseData = new CseData(offsetElement);
-            totalWidthStart = totalWidthStart.plus(cseData.widthStart);
-            totalWidthEnd = totalWidthEnd.plus(cseData.widthEnd);
-            startOffset = startOffset || (offsetElement.centerOffsetStart() != null);
-            endOffset = endOffset || (offsetElement.centerOffsetEnd() != null);
-            cseDataList.add(cseData);
-            cseObjectMap.put(offsetElement.object(), nr);
-            nr++;
-        }
-
-        if (!startOffset)
-        {
-            cseDataList.get(0).centerOffsetStart = totalWidthStart.times(-0.5).minus(cseDataList.get(0).widthStart.times(-0.5));
-        }
-        if (!endOffset)
-        {
-            cseDataList.get(0).centerOffsetEnd = totalWidthEnd.times(-0.5).minus(cseDataList.get(0).widthEnd.times(-0.5));
-        }
-
-        // forward pass
-        Length cs = null;
-        Length es = null;
-        for (CseData cseData : cseDataList)
-        {
-            if (cseData.centerOffsetStart != null)
-            {
-                cs = cseData.centerOffsetStart.plus(cseData.widthStart.times(0.5));
-            }
-            else
-            {
-                if (cs != null)
-                {
-                    cseData.centerOffsetStart = cs.plus(cseData.widthStart.times(0.5));
-                    cs = cs.plus(cseData.widthStart);
-                }
-            }
-            if (cseData.centerOffsetEnd != null)
-            {
-                es = cseData.centerOffsetEnd.plus(cseData.widthEnd.times(0.5));
-            }
-            else
-            {
-                if (es != null)
-                {
-                    cseData.centerOffsetEnd = es.plus(cseData.widthEnd.times(0.5));
-                    es = es.plus(cseData.widthEnd);
-                }
-            }
-        }
-
-        // backward pass
-        cs = null;
-        es = null;
-        for (int i = cseDataList.size() - 1; i >= 0; i--)
-        {
-            CseData cseData = cseDataList.get(i);
-            if (cseData.centerOffsetStart != null)
-            {
-                cs = cseData.centerOffsetStart.minus(cseData.widthStart.times(0.5));
-            }
-            else
-            {
-                if (cs != null)
-                {
-                    cseData.centerOffsetStart = cs.minus(cseData.widthStart.times(0.5));
-                    cs = cs.minus(cseData.widthStart);
-                }
-            }
-            if (cseData.centerOffsetEnd != null)
-            {
-                es = cseData.centerOffsetEnd.minus(cseData.widthEnd.times(0.5));
-            }
-            else
-            {
-                if (es != null)
-                {
-                    cseData.centerOffsetEnd = es.minus(cseData.widthEnd.times(0.5));
-                    es = es.minus(cseData.widthEnd);
-                }
-            }
-        }
-
-    }
-
-    /**
-     * Calculate the offsets for the RoadLayout. Note that offsets can be different for begin and end, and that they can be
-     * specified from the right, left or center of the lane/stripe. The overall Link can have an additional start offset and end
-     * offset that has to be added to the already calculated offsets.
-     * @param roadLayoutTag BasicRoadLayout; the tag for the road layout containing all lanes and stripes
-<<<<<<< HEAD
-     * @param cseDataList List; the list of offsets and widths for each tag, in order of definition in the
-=======
-     * @param cseDataList List&lt;CseData&gt;; the list of offsets and widths for each tag, in order of definition in the
->>>>>>> f64d3835
-     *            RoadLayout tag
-     * @param cseTagMap Map; the map of the tags to the index in the list, to be able to find them
-     *            quickly
-     * @param eval Eval; expression evaluator.
-     */
-    @SuppressWarnings("checkstyle:methodlength")
-    public static void calculateOffsets(final BasicRoadLayout roadLayoutTag, final List<CseData> cseDataList,
-            final Map<Object, Integer> cseTagMap, final Eval eval)
-    {
-        Iterator<Serializable> tags = roadLayoutTag.getStripeOrLaneOrShoulder().iterator();
-        Iterator<OffsetElement> elements = new Iterator<>()
-        {
-            /** {@inheritDoc} */
-            @Override
-            public boolean hasNext()
-            {
-                return tags.hasNext();
-            }
-
-            /** {@inheritDoc} */
-            @Override
-            public OffsetElement next()
-            {
-                Length widthStart;
-                Length widthEnd;
-                Length offsetStart;
-                Length offsetEnd;
-                Serializable object = tags.next();
-                if (object instanceof CseStripe)
-                {
-                    CseStripe stripe = (CseStripe) object;
-                    widthStart = Length.ZERO;
-                    widthEnd = Length.ZERO;
-                    if (stripe.getCenterOffset() != null)
-                    {
-                        offsetStart = stripe.getCenterOffset().get(eval);
-                        offsetEnd = offsetStart;
-                    }
-                    else
-                    {
-                        offsetStart = stripe.getCenterOffsetStart() != null ? stripe.getCenterOffsetStart().get(eval) : null;
-                        offsetEnd = stripe.getCenterOffsetEnd() != null ? stripe.getCenterOffsetEnd().get(eval) : null;
-                    }
-                }
-                else
-                {
-                    org.opentrafficsim.xml.generated.CrossSectionElement cse =
-                            (org.opentrafficsim.xml.generated.CrossSectionElement) object;
-                    Length width = cse.getWidth() != null ? cse.getWidth().get(eval) : null;
-                    widthStart = cse.getWidth() == null ? cse.getWidthStart().get(eval) : width;
-                    Length halfWidthStart = widthStart.times(0.5);
-                    widthEnd = cse.getWidth() == null ? cse.getWidthEnd().get(eval) : width;
-                    Length halfWidthEnd = widthEnd.times(0.5);
-
-                    if (cse.getCenterOffset() != null)
-                    {
-                        offsetStart = cse.getCenterOffset().get(eval);
-                        offsetEnd = offsetStart;
-                    }
-                    else if (cse.getLeftOffset() != null)
-                    {
-                        Length leftOffset = cse.getLeftOffset().get(eval);
-                        offsetStart = leftOffset.minus(halfWidthStart);
-                        offsetEnd = leftOffset.minus(halfWidthEnd);
-                    }
-                    else if (cse.getRightOffset() != null)
-                    {
-                        Length rightOffset = cse.getRightOffset().get(eval);
-                        offsetStart = rightOffset.plus(halfWidthStart);
-                        offsetEnd = rightOffset.plus(halfWidthEnd);
-                    }
-                    else
-                    {
-                        if (cse.getCenterOffsetStart() != null)
-                        {
-                            offsetStart = cse.getCenterOffsetStart().get(eval);
-                        }
-                        else if (cse.getLeftOffsetStart() != null)
-                        {
-                            offsetStart = cse.getLeftOffsetStart().get(eval).minus(halfWidthStart);
-                        }
-                        else if (cse.getRightOffsetStart() != null)
-                        {
-                            offsetStart = cse.getRightOffsetStart().get(eval).plus(halfWidthStart);
-                        }
-                        else
-                        {
-                            offsetStart = null;
-                        }
-
-                        if (cse.getCenterOffsetEnd() != null)
-                        {
-                            offsetEnd = cse.getCenterOffsetEnd().get(eval);
-                        }
-                        else if (cse.getLeftOffsetEnd() != null)
-                        {
-                            offsetEnd = cse.getLeftOffsetEnd().get(eval).minus(halfWidthEnd);
-                        }
-                        else if (cse.getRightOffsetEnd() != null)
-                        {
-                            offsetEnd = cse.getRightOffsetEnd().get(eval).plus(halfWidthEnd);
-                        }
-                        else
-                        {
-                            offsetEnd = null;
-                        }
-                    }
-                }
-                return new OffsetElement(widthStart, widthEnd, offsetStart, offsetEnd, object);
-            }
-        };
-        calculateOffsets(elements, cseDataList, cseTagMap);
-    }
-
-    /**
-     * A logical wrapper class that can provide width and center offset information. This is a static version of CseData.
-     * <p>
-     * Copyright (c) 2023-2024 Delft University of Technology, PO Box 5, 2600 AA, Delft, the Netherlands. All rights reserved.
-     * <br>
-     * BSD-style license. See <a href="https://opentrafficsim.org/docs/license.html">OpenTrafficSim License</a>.
-     * </p>
-     * @author <a href="https://github.com/wjschakel">Wouter Schakel</a>
-     * @param widthStart Length; start width.
-     * @param widthEnd Length; end width.
-     * @param centerOffsetStart Length; start offset.
-     * @param centerOffsetEnd Length; end offset.
-     * @param object Object; underlying object providing width and offset.
-     */
-    public static record OffsetElement(Length widthStart, Length widthEnd, Length centerOffsetStart, Length centerOffsetEnd,
-            Object object)
-    {
-    }
-
-    /**
-     * This class stores offset and width information in generic form applicable to all cross-section elements.
-     * <p>
-     * Copyright (c) 2023-2024 Delft University of Technology, PO Box 5, 2600 AA, Delft, the Netherlands. All rights reserved.
-     * <br>
-     * BSD-style license. See <a href="https://opentrafficsim.org/docs/license.html">OpenTrafficSim License</a>.
-     * </p>
-     * @author <a href="https://github.com/averbraeck">Alexander Verbraeck</a>
-     * @author <a href="https://tudelft.nl/staff/p.knoppers-1">Peter Knoppers</a>
-     * @author <a href="https://github.com/wjschakel">Wouter Schakel</a>
-     */
-    public static class CseData
-    {
-        /** Start width of the element (stripes are defined as 0). */
-        @SuppressWarnings("checkstyle:visibilitymodifier")
-        public Length widthStart;
-
-        /** End width of the element (stripes are defined as 0). */
-        @SuppressWarnings("checkstyle:visibilitymodifier")
-        public Length widthEnd;
-
-        /** Start offset of the element. */
-        @SuppressWarnings("checkstyle:visibilitymodifier")
-        public Length centerOffsetStart;
-
-        /** End offset of the element. */
-        @SuppressWarnings("checkstyle:visibilitymodifier")
-        public Length centerOffsetEnd;
-
-        /**
-         * Constructor.
-         * @param offsetElement OffsetElement; offset element.
-         */
-        public CseData(final OffsetElement offsetElement)
-        {
-            this.widthStart = offsetElement.widthStart();
-            this.widthEnd = offsetElement.widthEnd();
-            this.centerOffsetStart = offsetElement.centerOffsetStart();
-            this.centerOffsetEnd = offsetElement.centerOffsetEnd();
-        }
-
-        /** {@inheritDoc} */
-        @Override
-        public String toString()
-        {
-            return "CseData [widthStart=" + this.widthStart + ", widthEnd=" + this.widthEnd + ", centerOffsetStart="
-                    + this.centerOffsetStart + ", centerOffsetEnd=" + this.centerOffsetEnd + "]";
-        }
-    }
-
-}
+package org.opentrafficsim.road.network.factory.xml.utils;
+
+import java.io.Serializable;
+import java.util.Iterator;
+import java.util.List;
+import java.util.Map;
+
+import org.djunits.value.vdouble.scalar.Length;
+import org.djutils.eval.Eval;
+import org.opentrafficsim.xml.generated.BasicRoadLayout;
+import org.opentrafficsim.xml.generated.CseStripe;
+
+/**
+ * Utility class to calculate offsets in a road layout. This can be used either for parsing XML, or editing.
+ * <p>
+ * Copyright (c) 2023-2024 Delft University of Technology, PO Box 5, 2600 AA, Delft, the Netherlands. All rights reserved. <br>
+ * BSD-style license. See <a href="https://opentrafficsim.org/docs/license.html">OpenTrafficSim License</a>.
+ * </p>
+ * @author <a href="https://github.com/averbraeck">Alexander Verbraeck</a>
+ * @author <a href="https://github.com/wjschakel">Wouter Schakel</a>
+ */
+public class RoadLayoutOffsets
+{
+
+    /**
+     * Calculate the offsets for the RoadLayout. Note that offsets can be different for begin and end, and that they can be
+     * specified from the right, left or center of the lane/stripe.
+     * @param elements Iterable&lt;OffsetElement&gt;; offset element
+     * @param cseDataList List&lt;CseData&gt;; the list of offsets and widths for each tag, in order of definition in the
+     *            RoadLayout tag
+     * @param cseObjectMap Map&lt;Object, Integer&gt;; the map of the tags to the index in the list, to be able to find them
+     *            quickly
+     */
+    @SuppressWarnings("checkstyle:methodlength")
+    public static void calculateOffsets(final Iterator<OffsetElement> elements, final List<CseData> cseDataList,
+            final Map<Object, Integer> cseObjectMap)
+    {
+        int nr = 0;
+        Length totalWidthStart = Length.ZERO;
+        Length totalWidthEnd = Length.ZERO;
+        boolean startOffset = false;
+        boolean endOffset = false;
+        while (elements.hasNext())
+        {
+            OffsetElement offsetElement = elements.next();
+            CseData cseData = new CseData(offsetElement);
+            totalWidthStart = totalWidthStart.plus(cseData.widthStart);
+            totalWidthEnd = totalWidthEnd.plus(cseData.widthEnd);
+            startOffset = startOffset || (offsetElement.centerOffsetStart() != null);
+            endOffset = endOffset || (offsetElement.centerOffsetEnd() != null);
+            cseDataList.add(cseData);
+            cseObjectMap.put(offsetElement.object(), nr);
+            nr++;
+        }
+
+        if (!startOffset)
+        {
+            cseDataList.get(0).centerOffsetStart = totalWidthStart.times(-0.5).minus(cseDataList.get(0).widthStart.times(-0.5));
+        }
+        if (!endOffset)
+        {
+            cseDataList.get(0).centerOffsetEnd = totalWidthEnd.times(-0.5).minus(cseDataList.get(0).widthEnd.times(-0.5));
+        }
+
+        // forward pass
+        Length cs = null;
+        Length es = null;
+        for (CseData cseData : cseDataList)
+        {
+            if (cseData.centerOffsetStart != null)
+            {
+                cs = cseData.centerOffsetStart.plus(cseData.widthStart.times(0.5));
+            }
+            else
+            {
+                if (cs != null)
+                {
+                    cseData.centerOffsetStart = cs.plus(cseData.widthStart.times(0.5));
+                    cs = cs.plus(cseData.widthStart);
+                }
+            }
+            if (cseData.centerOffsetEnd != null)
+            {
+                es = cseData.centerOffsetEnd.plus(cseData.widthEnd.times(0.5));
+            }
+            else
+            {
+                if (es != null)
+                {
+                    cseData.centerOffsetEnd = es.plus(cseData.widthEnd.times(0.5));
+                    es = es.plus(cseData.widthEnd);
+                }
+            }
+        }
+
+        // backward pass
+        cs = null;
+        es = null;
+        for (int i = cseDataList.size() - 1; i >= 0; i--)
+        {
+            CseData cseData = cseDataList.get(i);
+            if (cseData.centerOffsetStart != null)
+            {
+                cs = cseData.centerOffsetStart.minus(cseData.widthStart.times(0.5));
+            }
+            else
+            {
+                if (cs != null)
+                {
+                    cseData.centerOffsetStart = cs.minus(cseData.widthStart.times(0.5));
+                    cs = cs.minus(cseData.widthStart);
+                }
+            }
+            if (cseData.centerOffsetEnd != null)
+            {
+                es = cseData.centerOffsetEnd.minus(cseData.widthEnd.times(0.5));
+            }
+            else
+            {
+                if (es != null)
+                {
+                    cseData.centerOffsetEnd = es.minus(cseData.widthEnd.times(0.5));
+                    es = es.minus(cseData.widthEnd);
+                }
+            }
+        }
+
+    }
+
+    /**
+     * Calculate the offsets for the RoadLayout. Note that offsets can be different for begin and end, and that they can be
+     * specified from the right, left or center of the lane/stripe. The overall Link can have an additional start offset and end
+     * offset that has to be added to the already calculated offsets.
+     * @param roadLayoutTag BasicRoadLayout; the tag for the road layout containing all lanes and stripes
+     * @param cseDataList List&lt;CseData&gt;; the list of offsets and widths for each tag, in order of definition in the
+     *            RoadLayout tag
+     * @param cseTagMap Map&lt;Object, Integer&gt;; the map of the tags to the index in the list, to be able to find them
+     *            quickly
+     * @param eval Eval; expression evaluator.
+     */
+    @SuppressWarnings("checkstyle:methodlength")
+    public static void calculateOffsets(final BasicRoadLayout roadLayoutTag, final List<CseData> cseDataList,
+            final Map<Object, Integer> cseTagMap, final Eval eval)
+    {
+        Iterator<Serializable> tags = roadLayoutTag.getStripeOrLaneOrShoulder().iterator();
+        Iterator<OffsetElement> elements = new Iterator<>()
+        {
+            /** {@inheritDoc} */
+            @Override
+            public boolean hasNext()
+            {
+                return tags.hasNext();
+            }
+
+            /** {@inheritDoc} */
+            @Override
+            public OffsetElement next()
+            {
+                Length widthStart;
+                Length widthEnd;
+                Length offsetStart;
+                Length offsetEnd;
+                Serializable object = tags.next();
+                if (object instanceof CseStripe)
+                {
+                    CseStripe stripe = (CseStripe) object;
+                    widthStart = Length.ZERO;
+                    widthEnd = Length.ZERO;
+                    if (stripe.getCenterOffset() != null)
+                    {
+                        offsetStart = stripe.getCenterOffset().get(eval);
+                        offsetEnd = offsetStart;
+                    }
+                    else
+                    {
+                        offsetStart = stripe.getCenterOffsetStart() != null ? stripe.getCenterOffsetStart().get(eval) : null;
+                        offsetEnd = stripe.getCenterOffsetEnd() != null ? stripe.getCenterOffsetEnd().get(eval) : null;
+                    }
+                }
+                else
+                {
+                    org.opentrafficsim.xml.generated.CrossSectionElement cse =
+                            (org.opentrafficsim.xml.generated.CrossSectionElement) object;
+                    Length width = cse.getWidth() != null ? cse.getWidth().get(eval) : null;
+                    widthStart = cse.getWidth() == null ? cse.getWidthStart().get(eval) : width;
+                    Length halfWidthStart = widthStart.times(0.5);
+                    widthEnd = cse.getWidth() == null ? cse.getWidthEnd().get(eval) : width;
+                    Length halfWidthEnd = widthEnd.times(0.5);
+
+                    if (cse.getCenterOffset() != null)
+                    {
+                        offsetStart = cse.getCenterOffset().get(eval);
+                        offsetEnd = offsetStart;
+                    }
+                    else if (cse.getLeftOffset() != null)
+                    {
+                        Length leftOffset = cse.getLeftOffset().get(eval);
+                        offsetStart = leftOffset.minus(halfWidthStart);
+                        offsetEnd = leftOffset.minus(halfWidthEnd);
+                    }
+                    else if (cse.getRightOffset() != null)
+                    {
+                        Length rightOffset = cse.getRightOffset().get(eval);
+                        offsetStart = rightOffset.plus(halfWidthStart);
+                        offsetEnd = rightOffset.plus(halfWidthEnd);
+                    }
+                    else
+                    {
+                        if (cse.getCenterOffsetStart() != null)
+                        {
+                            offsetStart = cse.getCenterOffsetStart().get(eval);
+                        }
+                        else if (cse.getLeftOffsetStart() != null)
+                        {
+                            offsetStart = cse.getLeftOffsetStart().get(eval).minus(halfWidthStart);
+                        }
+                        else if (cse.getRightOffsetStart() != null)
+                        {
+                            offsetStart = cse.getRightOffsetStart().get(eval).plus(halfWidthStart);
+                        }
+                        else
+                        {
+                            offsetStart = null;
+                        }
+
+                        if (cse.getCenterOffsetEnd() != null)
+                        {
+                            offsetEnd = cse.getCenterOffsetEnd().get(eval);
+                        }
+                        else if (cse.getLeftOffsetEnd() != null)
+                        {
+                            offsetEnd = cse.getLeftOffsetEnd().get(eval).minus(halfWidthEnd);
+                        }
+                        else if (cse.getRightOffsetEnd() != null)
+                        {
+                            offsetEnd = cse.getRightOffsetEnd().get(eval).plus(halfWidthEnd);
+                        }
+                        else
+                        {
+                            offsetEnd = null;
+                        }
+                    }
+                }
+                return new OffsetElement(widthStart, widthEnd, offsetStart, offsetEnd, object);
+            }
+        };
+        calculateOffsets(elements, cseDataList, cseTagMap);
+    }
+
+    /**
+     * A logical wrapper class that can provide width and center offset information. This is a static version of CseData.
+     * <p>
+     * Copyright (c) 2023-2024 Delft University of Technology, PO Box 5, 2600 AA, Delft, the Netherlands. All rights reserved.
+     * <br>
+     * BSD-style license. See <a href="https://opentrafficsim.org/docs/license.html">OpenTrafficSim License</a>.
+     * </p>
+     * @author <a href="https://github.com/wjschakel">Wouter Schakel</a>
+     * @param widthStart Length; start width.
+     * @param widthEnd Length; end width.
+     * @param centerOffsetStart Length; start offset.
+     * @param centerOffsetEnd Length; end offset.
+     * @param object Object; underlying object providing width and offset.
+     */
+    public static record OffsetElement(Length widthStart, Length widthEnd, Length centerOffsetStart, Length centerOffsetEnd,
+            Object object)
+    {
+    }
+
+    /**
+     * This class stores offset and width information in generic form applicable to all cross-section elements.
+     * <p>
+     * Copyright (c) 2023-2024 Delft University of Technology, PO Box 5, 2600 AA, Delft, the Netherlands. All rights reserved.
+     * <br>
+     * BSD-style license. See <a href="https://opentrafficsim.org/docs/license.html">OpenTrafficSim License</a>.
+     * </p>
+     * @author <a href="https://github.com/averbraeck">Alexander Verbraeck</a>
+     * @author <a href="https://tudelft.nl/staff/p.knoppers-1">Peter Knoppers</a>
+     * @author <a href="https://github.com/wjschakel">Wouter Schakel</a>
+     */
+    public static class CseData
+    {
+        /** Start width of the element (stripes are defined as 0). */
+        @SuppressWarnings("checkstyle:visibilitymodifier")
+        public Length widthStart;
+
+        /** End width of the element (stripes are defined as 0). */
+        @SuppressWarnings("checkstyle:visibilitymodifier")
+        public Length widthEnd;
+
+        /** Start offset of the element. */
+        @SuppressWarnings("checkstyle:visibilitymodifier")
+        public Length centerOffsetStart;
+
+        /** End offset of the element. */
+        @SuppressWarnings("checkstyle:visibilitymodifier")
+        public Length centerOffsetEnd;
+
+        /**
+         * Constructor.
+         * @param offsetElement OffsetElement; offset element.
+         */
+        public CseData(final OffsetElement offsetElement)
+        {
+            this.widthStart = offsetElement.widthStart();
+            this.widthEnd = offsetElement.widthEnd();
+            this.centerOffsetStart = offsetElement.centerOffsetStart();
+            this.centerOffsetEnd = offsetElement.centerOffsetEnd();
+        }
+
+        /** {@inheritDoc} */
+        @Override
+        public String toString()
+        {
+            return "CseData [widthStart=" + this.widthStart + ", widthEnd=" + this.widthEnd + ", centerOffsetStart="
+                    + this.centerOffsetStart + ", centerOffsetEnd=" + this.centerOffsetEnd + "]";
+        }
+    }
+
+}