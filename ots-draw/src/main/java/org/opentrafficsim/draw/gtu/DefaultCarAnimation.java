--- conflicted
+++ resolved
@@ -1,423 +1,416 @@
-package org.opentrafficsim.draw.gtu;
-
-import java.awt.BasicStroke;
-import java.awt.Color;
-import java.awt.Graphics2D;
-import java.awt.geom.Ellipse2D;
-import java.awt.geom.Path2D;
-import java.awt.geom.Rectangle2D;
-import java.awt.geom.RectangularShape;
-import java.awt.image.ImageObserver;
-import java.util.function.Supplier;
-
-import org.djunits.value.vdouble.scalar.Length;
-import org.djutils.base.Identifiable;
-import org.djutils.draw.Transform2d;
-import org.djutils.draw.point.DirectedPoint2d;
-<<<<<<< HEAD
-import org.opentrafficsim.base.geometry.OtsShape;
-=======
-import org.djutils.draw.point.Point2d;
-import org.opentrafficsim.base.geometry.OtsLine2d;
-import org.opentrafficsim.base.geometry.OtsLocatable;
->>>>>>> c90746b3
-import org.opentrafficsim.draw.DrawLevel;
-import org.opentrafficsim.draw.OtsRenderable;
-import org.opentrafficsim.draw.TextAlignment;
-import org.opentrafficsim.draw.TextAnimation;
-import org.opentrafficsim.draw.gtu.DefaultCarAnimation.GtuData;
-
-import nl.tudelft.simulation.naming.context.Contextualized;
-
-/**
- * Draw a car.
- * <p>
- * Copyright (c) 2013-2024 Delft University of Technology, PO Box 5, 2600 AA, Delft, the Netherlands. All rights reserved. <br>
- * BSD-style license. See <a href="https://opentrafficsim.org/docs/license.html">OpenTrafficSim License</a>.
- * </p>
- * @author <a href="https://github.com/averbraeck">Alexander Verbraeck</a>
- * @author <a href="https://github.com/peter-knoppers">Peter Knoppers</a>
- * @author <a href="https://github.com/wjschakel">Wouter Schakel</a>
- */
-public class DefaultCarAnimation extends OtsRenderable<GtuData>
-{
-    /** */
-    private static final long serialVersionUID = 20150000L;
-
-    /** the Text object to destroy when the GTU animation is destroyed. */
-    private Text text;
-
-    /** Hashcode. */
-    private final int hashCode;
-
-    /** GTU outline. */
-    private Rectangle2D.Double rectangle;
-
-    /** Front indicator (white circle). */
-    private Ellipse2D.Double frontIndicator;
-
-    /** Left indicator. */
-    private Rectangle2D.Double leftIndicator;
-
-    /** Right indicator. */
-    private Rectangle2D.Double rightIndicator;
-
-    /** Left brake light. */
-    private Rectangle2D.Double leftBrake;
-
-    /** Right brake light. */
-    private Rectangle2D.Double rightBrake;
-
-    /** Marker if zoomed out. */
-    private RectangularShape marker;
-
-    /**
-     * Construct the DefaultCarAnimation for a LaneBasedIndividualCar.
-     * @param gtu the Car to draw
-     * @param contextualized context provider
-     */
-    public DefaultCarAnimation(final GtuData gtu, final Contextualized contextualized)
-    {
-        super(gtu, contextualized);
-        this.hashCode = gtu.hashCode();
-        this.text = new Text(gtu, gtu::getId, 0.0f, 0.0f, TextAlignment.CENTER, Color.BLACK, contextualized,
-                new TextAnimation.ContrastToBackground()
-                {
-                    @Override
-                    public Color getBackgroundColor()
-                    {
-                        return gtu.getColor();
-                    }
-                }).setDynamic(true);
-    }
-
-    @Override
-    public final void paint(final Graphics2D graphics, final ImageObserver observer)
-    {
-        setRendering(graphics);
-        final GtuData gtu = getSource();
-        if (this.rectangle == null)
-        {
-            // set shapes, this is done in paint() and not the constructor, as the super constructor binds to context causing
-            // paint commands before the shapes are calculated in the constructor
-            final double length = gtu.getLength().si;
-            final double lFront = gtu.getFront().si;
-            final double lRear = gtu.getRear().si;
-            final double width = gtu.getWidth().si;
-            final double w2 = width / 2;
-            final double w4 = width / 4;
-            this.rectangle = new Rectangle2D.Double(lRear, -w2, length, width);
-            this.frontIndicator = new Ellipse2D.Double(lFront - w2 - w4, -w4, w2, w2);
-            this.leftIndicator = new Rectangle2D.Double(lFront - w4, -w2, w4, w4);
-            this.rightIndicator = new Rectangle2D.Double(lFront - w4, w2 - w4, w4, w4);
-            this.leftBrake = new Rectangle2D.Double(lRear, w2 - w4, w4, w4);
-            this.rightBrake = new Rectangle2D.Double(lRear, -w2, w4, w4);
-            this.marker = gtu.getMarker();
-        }
-
-        double scale = graphics.getTransform().getDeterminant();
-        // Math.sqrt(Math.pow(graphics.getTransform()..getScaleX(), 2)
-        // Math.pow(graphics.getTransform().getScaleY(), 2));
-        if (scale > 1)
-        {
-            Color color = gtu.getColor();
-            graphics.setColor(color);
-            BasicStroke saveStroke = (BasicStroke) graphics.getStroke();
-            graphics.setStroke(new BasicStroke(0.05f)); // 5 cm
-            graphics.fill(this.rectangle);
-
-            graphics.setColor(Color.WHITE);
-            graphics.fill(this.frontIndicator);
-            // Draw a white disk at the front to indicate which side faces forward
-            if (color.equals(Color.WHITE))
-            {
-                // Put a black ring around it
-                graphics.setColor(Color.BLACK);
-                graphics.draw(this.frontIndicator);
-            }
-
-            // turn indicator lights
-            graphics.setColor(Color.YELLOW);
-            if (gtu.leftIndicatorOn())
-            {
-                graphics.fill(this.leftIndicator);
-                if (color.equals(Color.YELLOW))
-                {
-                    graphics.setColor(Color.BLACK);
-                    graphics.draw(this.leftIndicator);
-                }
-            }
-            if (gtu.rightIndicatorOn())
-            {
-                graphics.fill(this.rightIndicator);
-                if (color.equals(Color.YELLOW))
-                {
-                    graphics.setColor(Color.BLACK);
-                    graphics.draw(this.rightIndicator);
-                }
-            }
-
-            // braking lights
-            if (gtu.isBrakingLightsOn())
-            {
-                graphics.setColor(Color.RED);
-                graphics.fill(this.leftBrake);
-                graphics.fill(this.rightBrake);
-                if (color.equals(Color.RED))
-                {
-                    graphics.setColor(Color.BLACK);
-                    graphics.draw(this.leftBrake);
-                    graphics.draw(this.rightBrake);
-                }
-            }
-
-            // path is absolute, so need to rotate
-            /*-
-            graphics.setStroke(new BasicStroke(0.10f));
-            graphics.setColor(Color.MAGENTA);
-            Transform2d transform = OtsLocatable.toBoundsTransform(gtu.getLocation());
-            Path2D.Float path = new Path2D.Float();
-            boolean started = false;
-            for (Point2d point : gtu.getPath())
-            {
-                Point2d p = transform.transform(point);
-                if (!started)
-                {
-                    path.moveTo(p.x, -p.y);
-                }
-                else
-                {
-                    path.lineTo(p.x, -p.y);
-                }
-                started = true;
-            }
-            graphics.draw(path);
-            */
-
-            graphics.setStroke(saveStroke);
-        }
-        else
-        {
-            // zoomed out, draw as marker with 7px diameter
-            graphics.setColor(gtu.getColor());
-            double w = 7.0 / Math.sqrt(scale);
-            double x = -w / 2.0;
-            this.marker.setFrame(x, x, w, w);
-            graphics.fill(this.marker);
-        }
-
-        resetRendering(graphics);
-    }
-
-    @Override
-    public void destroy(final Contextualized contextProvider)
-    {
-        super.destroy(contextProvider);
-        this.text.destroy(contextProvider);
-    }
-
-    @Override
-    public int hashCode()
-    {
-        return this.hashCode;
-    }
-
-    @Override
-    public boolean equals(final Object object)
-    {
-        // only here to prevent a 'hashCode without equals' warning
-        return super.equals(object);
-    }
-
-    /**
-     * Text animation for the Car. Separate class to be able to turn it on and off...
-     * <p>
-     * Copyright (c) 2013-2024 Delft University of Technology, PO Box 5, 2600 AA, Delft, the Netherlands. All rights reserved.
-     * <br>
-     * BSD-style license. See <a href="https://opentrafficsim.org/docs/license.html">OpenTrafficSim License</a>.
-     * </p>
-     * @author <a href="https://github.com/averbraeck">Alexander Verbraeck</a>
-     * @author <a href="https://github.com/peter-knoppers">Peter Knoppers</a>
-     * @author <a href="https://github.com/wjschakel">Wouter Schakel</a>
-     */
-    public class Text extends TextAnimation<GtuData, Text>
-    {
-        /** */
-        private static final long serialVersionUID = 20161211L;
-
-        /** is the animation destroyed? */
-        private boolean isTextDestroyed = false;
-
-        /**
-         * Constructor.
-         * @param source the object for which the text is displayed
-         * @param text the text to display
-         * @param dx the horizontal movement of the text, in meters
-         * @param dy the vertical movement of the text, in meters
-         * @param textAlignment where to place the text
-         * @param color the color of the text
-         * @param contextualized context provider
-         */
-        public Text(final GtuData source, final Supplier<String> text, final float dx, final float dy,
-                final TextAlignment textAlignment, final Color color, final Contextualized contextualized)
-        {
-            super(source, text, dx, dy, textAlignment, color, 1.0f, 12.0f, 50f, contextualized, TextAnimation.RENDERWHEN1);
-        }
-
-        /**
-         * Constructor.
-         * @param source the object for which the text is displayed
-         * @param text the text to display
-         * @param dx the horizontal movement of the text, in meters
-         * @param dy the vertical movement of the text, in meters
-         * @param textAlignment where to place the text
-         * @param color the color of the text
-         * @param contextualized context provider
-         * @param background TextAnimation.ContrastToBackground; connection to retrieve the current background color
-         */
-        @SuppressWarnings("parameternumber")
-        public Text(final GtuData source, final Supplier<String> text, final float dx, final float dy,
-                final TextAlignment textAlignment, final Color color, final Contextualized contextualized,
-                final TextAnimation.ContrastToBackground background)
-        {
-            super(source, text, dx, dy, textAlignment, color, 1.0f, 12.0f, 50f, contextualized, background, RENDERWHEN1);
-        }
-
-        @Override
-        public final String toString()
-        {
-            return "Text [isTextDestroyed=" + this.isTextDestroyed + "]";
-        }
-
-    }
-
-    /**
-     * GtuData provides the information required to draw a link.
-     * <p>
-     * Copyright (c) 2023-2024 Delft University of Technology, PO Box 5, 2600 AA, Delft, the Netherlands. All rights reserved.
-     * <br>
-     * BSD-style license. See <a href="https://opentrafficsim.org/docs/license.html">OpenTrafficSim License</a>.
-     * </p>
-     * @author <a href="https://github.com/averbraeck">Alexander Verbraeck</a>
-     * @author <a href="https://github.com/peter-knoppers">Peter Knoppers</a>
-     * @author <a href="https://github.com/wjschakel">Wouter Schakel</a>
-     */
-    public interface GtuData extends OtsShape, Identifiable
-    {
-        /**
-         * Returns the GTU color.
-         * @return GTU color.
-         */
-        Color getColor();
-
-        /**
-         * Returns the length.
-         * @return length.
-         */
-        Length getLength();
-
-        /**
-         * Returns the width.
-         * @return width.
-         */
-        Length getWidth();
-
-        /**
-         * Returns the distance towards the front.
-         * @return distance towards the front.
-         */
-        Length getFront();
-
-        /**
-         * Returns the distance towards the rear.
-         * @return distance towards the rear.
-         */
-        Length getRear();
-
-        /**
-         * Returns whether the left indicator is on.
-         * @return whether the left indicator is on.
-         */
-        boolean leftIndicatorOn();
-
-        /**
-         * Returns whether the right indicator is on.
-         * @return whether the right indicator is on.
-         */
-        boolean rightIndicatorOn();
-
-        /**
-         * Returns the shape of a marker to show when zoomed out.
-         * @return shape of a marker to show when zoomed out.
-         */
-        default RectangularShape getMarker()
-        {
-            return new Ellipse2D.Double(0, 0, 0, 0);
-        }
-
-        /**
-         * Returns whether the braking lights are on.
-         * @return whether the braking lights are on.
-         */
-        boolean isBrakingLightsOn();
-
-        @Override
-        DirectedPoint2d getLocation();
-
-        @Override
-        default double getZ()
-        {
-            return DrawLevel.GTU.getZ();
-        }
-
-        @Override
-        default double getDirZ()
-        {
-            DirectedPoint2d p = getLocation();
-            return p == null ? 0.0 : p.getDirZ();
-        }
-
-        /**
-         * Returns the path.
-         * @return path
-         */
-        default OtsLine2d getPath()
-        {
-            return null;
-        }
-
-        /**
-         * Marker for GTU when zoomed out.
-         */
-        enum GtuMarker
-        {
-            /** Circle. */
-            CIRCLE(new Ellipse2D.Double(0, 0, 0, 0)),
-
-            /** Square. */
-            SQUARE(new Rectangle2D.Double(0, 0, 0, 0));
-
-            /** Shape. */
-            private RectangularShape shape;
-
-            /**
-             * Constructor.
-             * @param shape shape
-             */
-            GtuMarker(final RectangularShape shape)
-            {
-                this.shape = shape;
-            }
-
-            /**
-             * Returns the shape.
-             * @return shape.
-             */
-            public RectangularShape getShape()
-            {
-                return this.shape;
-            }
-        }
-    }
-
-}
+package org.opentrafficsim.draw.gtu;
+
+import java.awt.BasicStroke;
+import java.awt.Color;
+import java.awt.Graphics2D;
+import java.awt.geom.Ellipse2D;
+import java.awt.geom.Rectangle2D;
+import java.awt.geom.RectangularShape;
+import java.awt.image.ImageObserver;
+import java.util.function.Supplier;
+
+import org.djunits.value.vdouble.scalar.Length;
+import org.djutils.base.Identifiable;
+import org.djutils.draw.point.DirectedPoint2d;
+import org.opentrafficsim.base.geometry.OtsLine2d;
+import org.opentrafficsim.base.geometry.OtsShape;
+import org.opentrafficsim.draw.DrawLevel;
+import org.opentrafficsim.draw.OtsRenderable;
+import org.opentrafficsim.draw.TextAlignment;
+import org.opentrafficsim.draw.TextAnimation;
+import org.opentrafficsim.draw.gtu.DefaultCarAnimation.GtuData;
+
+import nl.tudelft.simulation.naming.context.Contextualized;
+
+/**
+ * Draw a car.
+ * <p>
+ * Copyright (c) 2013-2024 Delft University of Technology, PO Box 5, 2600 AA, Delft, the Netherlands. All rights reserved. <br>
+ * BSD-style license. See <a href="https://opentrafficsim.org/docs/license.html">OpenTrafficSim License</a>.
+ * </p>
+ * @author <a href="https://github.com/averbraeck">Alexander Verbraeck</a>
+ * @author <a href="https://github.com/peter-knoppers">Peter Knoppers</a>
+ * @author <a href="https://github.com/wjschakel">Wouter Schakel</a>
+ */
+public class DefaultCarAnimation extends OtsRenderable<GtuData>
+{
+    /** */
+    private static final long serialVersionUID = 20150000L;
+
+    /** the Text object to destroy when the GTU animation is destroyed. */
+    private Text text;
+
+    /** Hashcode. */
+    private final int hashCode;
+
+    /** GTU outline. */
+    private Rectangle2D.Double rectangle;
+
+    /** Front indicator (white circle). */
+    private Ellipse2D.Double frontIndicator;
+
+    /** Left indicator. */
+    private Rectangle2D.Double leftIndicator;
+
+    /** Right indicator. */
+    private Rectangle2D.Double rightIndicator;
+
+    /** Left brake light. */
+    private Rectangle2D.Double leftBrake;
+
+    /** Right brake light. */
+    private Rectangle2D.Double rightBrake;
+
+    /** Marker if zoomed out. */
+    private RectangularShape marker;
+
+    /**
+     * Construct the DefaultCarAnimation for a LaneBasedIndividualCar.
+     * @param gtu the Car to draw
+     * @param contextualized context provider
+     */
+    public DefaultCarAnimation(final GtuData gtu, final Contextualized contextualized)
+    {
+        super(gtu, contextualized);
+        this.hashCode = gtu.hashCode();
+        this.text = new Text(gtu, gtu::getId, 0.0f, 0.0f, TextAlignment.CENTER, Color.BLACK, contextualized,
+                new TextAnimation.ContrastToBackground()
+                {
+                    @Override
+                    public Color getBackgroundColor()
+                    {
+                        return gtu.getColor();
+                    }
+                }).setDynamic(true);
+    }
+
+    @Override
+    public final void paint(final Graphics2D graphics, final ImageObserver observer)
+    {
+        setRendering(graphics);
+        final GtuData gtu = getSource();
+        if (this.rectangle == null)
+        {
+            // set shapes, this is done in paint() and not the constructor, as the super constructor binds to context causing
+            // paint commands before the shapes are calculated in the constructor
+            final double length = gtu.getLength().si;
+            final double lFront = gtu.getFront().si;
+            final double lRear = gtu.getRear().si;
+            final double width = gtu.getWidth().si;
+            final double w2 = width / 2;
+            final double w4 = width / 4;
+            this.rectangle = new Rectangle2D.Double(lRear, -w2, length, width);
+            this.frontIndicator = new Ellipse2D.Double(lFront - w2 - w4, -w4, w2, w2);
+            this.leftIndicator = new Rectangle2D.Double(lFront - w4, -w2, w4, w4);
+            this.rightIndicator = new Rectangle2D.Double(lFront - w4, w2 - w4, w4, w4);
+            this.leftBrake = new Rectangle2D.Double(lRear, w2 - w4, w4, w4);
+            this.rightBrake = new Rectangle2D.Double(lRear, -w2, w4, w4);
+            this.marker = gtu.getMarker();
+        }
+
+        double scale = graphics.getTransform().getDeterminant();
+        // Math.sqrt(Math.pow(graphics.getTransform()..getScaleX(), 2)
+        // Math.pow(graphics.getTransform().getScaleY(), 2));
+        if (scale > 1)
+        {
+            Color color = gtu.getColor();
+            graphics.setColor(color);
+            BasicStroke saveStroke = (BasicStroke) graphics.getStroke();
+            graphics.setStroke(new BasicStroke(0.05f)); // 5 cm
+            graphics.fill(this.rectangle);
+
+            graphics.setColor(Color.WHITE);
+            graphics.fill(this.frontIndicator);
+            // Draw a white disk at the front to indicate which side faces forward
+            if (color.equals(Color.WHITE))
+            {
+                // Put a black ring around it
+                graphics.setColor(Color.BLACK);
+                graphics.draw(this.frontIndicator);
+            }
+
+            // turn indicator lights
+            graphics.setColor(Color.YELLOW);
+            if (gtu.leftIndicatorOn())
+            {
+                graphics.fill(this.leftIndicator);
+                if (color.equals(Color.YELLOW))
+                {
+                    graphics.setColor(Color.BLACK);
+                    graphics.draw(this.leftIndicator);
+                }
+            }
+            if (gtu.rightIndicatorOn())
+            {
+                graphics.fill(this.rightIndicator);
+                if (color.equals(Color.YELLOW))
+                {
+                    graphics.setColor(Color.BLACK);
+                    graphics.draw(this.rightIndicator);
+                }
+            }
+
+            // braking lights
+            if (gtu.isBrakingLightsOn())
+            {
+                graphics.setColor(Color.RED);
+                graphics.fill(this.leftBrake);
+                graphics.fill(this.rightBrake);
+                if (color.equals(Color.RED))
+                {
+                    graphics.setColor(Color.BLACK);
+                    graphics.draw(this.leftBrake);
+                    graphics.draw(this.rightBrake);
+                }
+            }
+
+            // path is absolute, so need to rotate
+            /*-
+            graphics.setStroke(new BasicStroke(0.10f));
+            graphics.setColor(Color.MAGENTA);
+            Transform2d transform = OtsLocatable.toBoundsTransform(gtu.getLocation());
+            Path2D.Float path = new Path2D.Float();
+            boolean started = false;
+            for (Point2d point : gtu.getPath())
+            {
+                Point2d p = transform.transform(point);
+                if (!started)
+                {
+                    path.moveTo(p.x, -p.y);
+                }
+                else
+                {
+                    path.lineTo(p.x, -p.y);
+                }
+                started = true;
+            }
+            graphics.draw(path);
+            */
+
+            graphics.setStroke(saveStroke);
+        }
+        else
+        {
+            // zoomed out, draw as marker with 7px diameter
+            graphics.setColor(gtu.getColor());
+            double w = 7.0 / Math.sqrt(scale);
+            double x = -w / 2.0;
+            this.marker.setFrame(x, x, w, w);
+            graphics.fill(this.marker);
+        }
+
+        resetRendering(graphics);
+    }
+
+    @Override
+    public void destroy(final Contextualized contextProvider)
+    {
+        super.destroy(contextProvider);
+        this.text.destroy(contextProvider);
+    }
+
+    @Override
+    public int hashCode()
+    {
+        return this.hashCode;
+    }
+
+    @Override
+    public boolean equals(final Object object)
+    {
+        // only here to prevent a 'hashCode without equals' warning
+        return super.equals(object);
+    }
+
+    /**
+     * Text animation for the Car. Separate class to be able to turn it on and off...
+     * <p>
+     * Copyright (c) 2013-2024 Delft University of Technology, PO Box 5, 2600 AA, Delft, the Netherlands. All rights reserved.
+     * <br>
+     * BSD-style license. See <a href="https://opentrafficsim.org/docs/license.html">OpenTrafficSim License</a>.
+     * </p>
+     * @author <a href="https://github.com/averbraeck">Alexander Verbraeck</a>
+     * @author <a href="https://github.com/peter-knoppers">Peter Knoppers</a>
+     * @author <a href="https://github.com/wjschakel">Wouter Schakel</a>
+     */
+    public class Text extends TextAnimation<GtuData, Text>
+    {
+        /** */
+        private static final long serialVersionUID = 20161211L;
+
+        /** is the animation destroyed? */
+        private boolean isTextDestroyed = false;
+
+        /**
+         * Constructor.
+         * @param source the object for which the text is displayed
+         * @param text the text to display
+         * @param dx the horizontal movement of the text, in meters
+         * @param dy the vertical movement of the text, in meters
+         * @param textAlignment where to place the text
+         * @param color the color of the text
+         * @param contextualized context provider
+         */
+        public Text(final GtuData source, final Supplier<String> text, final float dx, final float dy,
+                final TextAlignment textAlignment, final Color color, final Contextualized contextualized)
+        {
+            super(source, text, dx, dy, textAlignment, color, 1.0f, 12.0f, 50f, contextualized, TextAnimation.RENDERWHEN1);
+        }
+
+        /**
+         * Constructor.
+         * @param source the object for which the text is displayed
+         * @param text the text to display
+         * @param dx the horizontal movement of the text, in meters
+         * @param dy the vertical movement of the text, in meters
+         * @param textAlignment where to place the text
+         * @param color the color of the text
+         * @param contextualized context provider
+         * @param background TextAnimation.ContrastToBackground; connection to retrieve the current background color
+         */
+        @SuppressWarnings("parameternumber")
+        public Text(final GtuData source, final Supplier<String> text, final float dx, final float dy,
+                final TextAlignment textAlignment, final Color color, final Contextualized contextualized,
+                final TextAnimation.ContrastToBackground background)
+        {
+            super(source, text, dx, dy, textAlignment, color, 1.0f, 12.0f, 50f, contextualized, background, RENDERWHEN1);
+        }
+
+        @Override
+        public final String toString()
+        {
+            return "Text [isTextDestroyed=" + this.isTextDestroyed + "]";
+        }
+
+    }
+
+    /**
+     * GtuData provides the information required to draw a link.
+     * <p>
+     * Copyright (c) 2023-2024 Delft University of Technology, PO Box 5, 2600 AA, Delft, the Netherlands. All rights reserved.
+     * <br>
+     * BSD-style license. See <a href="https://opentrafficsim.org/docs/license.html">OpenTrafficSim License</a>.
+     * </p>
+     * @author <a href="https://github.com/averbraeck">Alexander Verbraeck</a>
+     * @author <a href="https://github.com/peter-knoppers">Peter Knoppers</a>
+     * @author <a href="https://github.com/wjschakel">Wouter Schakel</a>
+     */
+    public interface GtuData extends OtsShape, Identifiable
+    {
+        /**
+         * Returns the GTU color.
+         * @return GTU color.
+         */
+        Color getColor();
+
+        /**
+         * Returns the length.
+         * @return length.
+         */
+        Length getLength();
+
+        /**
+         * Returns the width.
+         * @return width.
+         */
+        Length getWidth();
+
+        /**
+         * Returns the distance towards the front.
+         * @return distance towards the front.
+         */
+        Length getFront();
+
+        /**
+         * Returns the distance towards the rear.
+         * @return distance towards the rear.
+         */
+        Length getRear();
+
+        /**
+         * Returns whether the left indicator is on.
+         * @return whether the left indicator is on.
+         */
+        boolean leftIndicatorOn();
+
+        /**
+         * Returns whether the right indicator is on.
+         * @return whether the right indicator is on.
+         */
+        boolean rightIndicatorOn();
+
+        /**
+         * Returns the shape of a marker to show when zoomed out.
+         * @return shape of a marker to show when zoomed out.
+         */
+        default RectangularShape getMarker()
+        {
+            return new Ellipse2D.Double(0, 0, 0, 0);
+        }
+
+        /**
+         * Returns whether the braking lights are on.
+         * @return whether the braking lights are on.
+         */
+        boolean isBrakingLightsOn();
+
+        @Override
+        DirectedPoint2d getLocation();
+
+        @Override
+        default double getZ()
+        {
+            return DrawLevel.GTU.getZ();
+        }
+
+        @Override
+        default double getDirZ()
+        {
+            DirectedPoint2d p = getLocation();
+            return p == null ? 0.0 : p.getDirZ();
+        }
+
+        /**
+         * Returns the path.
+         * @return path
+         */
+        default OtsLine2d getPath()
+        {
+            return null;
+        }
+
+        /**
+         * Marker for GTU when zoomed out.
+         */
+        enum GtuMarker
+        {
+            /** Circle. */
+            CIRCLE(new Ellipse2D.Double(0, 0, 0, 0)),
+
+            /** Square. */
+            SQUARE(new Rectangle2D.Double(0, 0, 0, 0));
+
+            /** Shape. */
+            private RectangularShape shape;
+
+            /**
+             * Constructor.
+             * @param shape shape
+             */
+            GtuMarker(final RectangularShape shape)
+            {
+                this.shape = shape;
+            }
+
+            /**
+             * Returns the shape.
+             * @return shape.
+             */
+            public RectangularShape getShape()
+            {
+                return this.shape;
+            }
+        }
+    }
+
+}