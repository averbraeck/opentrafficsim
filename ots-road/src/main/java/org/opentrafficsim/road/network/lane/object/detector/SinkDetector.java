--- conflicted
+++ resolved
@@ -1,140 +1,124 @@
-package org.opentrafficsim.road.network.lane.object.detector;
-
-<<<<<<< HEAD
-import java.util.UUID;
-=======
-import java.util.Locale;
->>>>>>> 14a4432c
-import java.util.function.BiPredicate;
-
-import org.djunits.value.vdouble.scalar.Length;
-import org.djutils.exceptions.Try;
-import org.opentrafficsim.core.dsol.OtsSimulatorInterface;
-import org.opentrafficsim.core.gtu.RelativePosition;
-import org.opentrafficsim.core.network.Link;
-import org.opentrafficsim.core.network.NetworkException;
-import org.opentrafficsim.core.network.Node;
-import org.opentrafficsim.core.network.route.Route;
-import org.opentrafficsim.road.gtu.lane.LaneBasedGtu;
-import org.opentrafficsim.road.network.lane.Lane;
-import org.opentrafficsim.road.network.lane.object.LaneBasedObject;
-
-/**
- * A SinkDetector is a detector that deletes GTUs that hit it, if they comply to a predicate.
- * <p>
- * Copyright (c) 2013-2024 Delft University of Technology, PO Box 5, 2600 AA, Delft, the Netherlands.<br>
- * All rights reserved. <br>
- * BSD-style license. See <a href="https://opentrafficsim.org/docs/license.html">OpenTrafficSim License</a>.
- * </p>
- * @author <a href="https://github.com/averbraeck">Alexander Verbraeck</a>
- * @author <a href="https://tudelft.nl/staff/p.knoppers-1">Peter Knoppers</a>
- * @author <a href="https://github.com/wjschakel">Wouter Schakel</a>
- */
-public class SinkDetector extends LaneDetector
-{
-    /** */
-    private static final long serialVersionUID = 20150130L;
-
-    /** Predicate to use to destroy all GTUs with routes ending in the end node of this link, possibly via a connector. */
-    public static final BiPredicate<SinkDetector, LaneBasedGtu> DESTINATION = new BiPredicate<>()
-    {
-        /** {@inheritDoc} */
-        @Override
-        public boolean test(final SinkDetector detector, final LaneBasedGtu gtu)
-        {
-            Route route = gtu.getStrategicalPlanner().getRoute();
-            if (route == null)
-            {
-                return true;
-            }
-            Node destination = route.size() == 0 ? null : Try.assign(() -> route.destinationNode(), "Cannot happen.");
-            Link link = detector.getLane().getLink();
-            if (link.getEndNode().equals(destination))
-            {
-                return true;
-            }
-            for (Link nextLink : Try.assign(() -> link.getEndNode().nextLinks(gtu.getType(), link), "Cannot happen"))
-            {
-                if (nextLink.isConnector() && nextLink.getEndNode().equals(destination))
-                {
-                    return true;
-                }
-            }
-            return false;
-        }
-    };
-
-    /** Predicate to select GTUs to destroy. */
-    private BiPredicate<SinkDetector, LaneBasedGtu> predicate;
-
-    /**
-     * Constructor. All GTUs matching the {@code DetectorType} will be removed.
-     * @param lane Lane; the lane that triggers the deletion of the GTU.
-     * @param position Length; the position of the detector
-     * @param simulator OtsSimulatorInterface; the simulator to enable animation.
-     * @param detectorType DetectorType; detector type.
-     * @throws NetworkException when the position on the lane is out of bounds w.r.t. the center line of the lane
-     */
-    public SinkDetector(final Lane lane, final Length position, final OtsSimulatorInterface simulator,
-            final DetectorType detectorType) throws NetworkException
-    {
-        this(""+ UUID.randomUUID(), lane, position, simulator, detectorType, (sink, gtu) -> true);
-    }
-
-    /**
-     * Constructor.
-     * @param lane Lane; the lane that triggers the deletion of the GTU.
-     * @param position Length; the position of the detector
-     * @param simulator OtsSimulatorInterface; the simulator to enable animation.
-     * @param detectorType DetectorType; detector type.
-     * @param predicate BiPredicate&lt;SinkDetector, LaneBasedGtu&gt;; predicate for what GTUs will be destroyed.
-     * @throws NetworkException when the position on the lane is out of bounds w.r.t. the center line of the lane
-     */
-    public SinkDetector(final Lane lane, final Length position, final OtsSimulatorInterface simulator,
-                        final DetectorType detectorType, final BiPredicate<SinkDetector, LaneBasedGtu> predicate) throws NetworkException
-    {
-        super("SINK@" + UUID.randomUUID(), lane, position, RelativePosition.CENTER, simulator,
-                makeGeometry(lane, position, 1.0), detectorType);
-        this.predicate = predicate;
-    }
-    public SinkDetector(final String gtuId, final Lane lane, final Length position, final OtsSimulatorInterface simulator,
-            final DetectorType detectorType, final BiPredicate<SinkDetector, LaneBasedGtu> predicate) throws NetworkException
-    {
-<<<<<<< HEAD
-        super("SINK@" + gtuId, lane, position, RelativePosition.CENTER, simulator,
-                makeGeometry(lane, position, 1.0), detectorType);
-=======
-        super(String.format(Locale.US, "Sink@%.3fm", position.si), lane, position, RelativePosition.FRONT, simulator,
-                LaneBasedObject.makeGeometry(lane, position, 1.0), detectorType);
->>>>>>> 14a4432c
-        this.predicate = predicate;
-    }
-
-    /** {@inheritDoc} */
-    @Override
-    public final void triggerResponse(final LaneBasedGtu gtu)
-    {
-        if (willDestroy(gtu))
-        {
-            gtu.destroy();
-        }
-    }
-
-    /**
-     * Returns whether the GTU will be removed by this sink.
-     * @param gtu LaneBasedGtu; gtu.
-     * @return boolean; whether the GTU will be removed by this sink.
-     */
-    public boolean willDestroy(final LaneBasedGtu gtu)
-    {
-        return isCompatible(gtu.getType()) && this.predicate.test(this, gtu);
-    }
-
-    /** {@inheritDoc} */
-    @Override
-    public final String toString()
-    {
-        return "SinkDetector [Lane=" + this.getLane() + "]";
-    }
-
-}
+package org.opentrafficsim.road.network.lane.object.detector;
+
+import java.util.Locale;
+import java.util.function.BiPredicate;
+
+import org.djunits.value.vdouble.scalar.Length;
+import org.djutils.exceptions.Try;
+import org.opentrafficsim.core.dsol.OtsSimulatorInterface;
+import org.opentrafficsim.core.gtu.RelativePosition;
+import org.opentrafficsim.core.network.Link;
+import org.opentrafficsim.core.network.NetworkException;
+import org.opentrafficsim.core.network.Node;
+import org.opentrafficsim.core.network.route.Route;
+import org.opentrafficsim.road.gtu.lane.LaneBasedGtu;
+import org.opentrafficsim.road.network.lane.Lane;
+import org.opentrafficsim.road.network.lane.object.LaneBasedObject;
+
+/**
+ * A SinkDetector is a detector that deletes GTUs that hit it, if they comply to a predicate.
+ * <p>
+ * Copyright (c) 2013-2024 Delft University of Technology, PO Box 5, 2600 AA, Delft, the Netherlands.<br>
+ * All rights reserved. <br>
+ * BSD-style license. See <a href="https://opentrafficsim.org/docs/license.html">OpenTrafficSim License</a>.
+ * </p>
+ * @author <a href="https://github.com/averbraeck">Alexander Verbraeck</a>
+ * @author <a href="https://tudelft.nl/staff/p.knoppers-1">Peter Knoppers</a>
+ * @author <a href="https://github.com/wjschakel">Wouter Schakel</a>
+ */
+public class SinkDetector extends LaneDetector
+{
+    /** */
+    private static final long serialVersionUID = 20150130L;
+
+    /** Predicate to use to destroy all GTUs with routes ending in the end node of this link, possibly via a connector. */
+    public static final BiPredicate<SinkDetector, LaneBasedGtu> DESTINATION = new BiPredicate<>()
+    {
+        /** {@inheritDoc} */
+        @Override
+        public boolean test(final SinkDetector detector, final LaneBasedGtu gtu)
+        {
+            Route route = gtu.getStrategicalPlanner().getRoute();
+            if (route == null)
+            {
+                return true;
+            }
+            Node destination = route.size() == 0 ? null : Try.assign(() -> route.destinationNode(), "Cannot happen.");
+            Link link = detector.getLane().getLink();
+            if (link.getEndNode().equals(destination))
+            {
+                return true;
+            }
+            for (Link nextLink : Try.assign(() -> link.getEndNode().nextLinks(gtu.getType(), link), "Cannot happen"))
+            {
+                if (nextLink.isConnector() && nextLink.getEndNode().equals(destination))
+                {
+                    return true;
+                }
+            }
+            return false;
+        }
+    };
+
+    /** Predicate to select GTUs to destroy. */
+    private BiPredicate<SinkDetector, LaneBasedGtu> predicate;
+
+    /**
+     * Constructor. All GTUs matching the {@code DetectorType} will be removed.
+     * @param lane Lane; the lane that triggers the deletion of the GTU.
+     * @param position Length; the position of the detector
+     * @param simulator OtsSimulatorInterface; the simulator to enable animation.
+     * @param detectorType DetectorType; detector type.
+     * @throws NetworkException when the position on the lane is out of bounds w.r.t. the center line of the lane
+     */
+    public SinkDetector(final Lane lane, final Length position, final OtsSimulatorInterface simulator,
+            final DetectorType detectorType) throws NetworkException
+    {
+        this(lane, position, simulator, detectorType, (sink, gtu) -> true);
+    }
+
+    /**
+     * Constructor.
+     * @param lane Lane; the lane that triggers the deletion of the GTU.
+     * @param position Length; the position of the detector
+     * @param simulator OtsSimulatorInterface; the simulator to enable animation.
+     * @param detectorType DetectorType; detector type.
+     * @param predicate BiPredicate&lt;SinkDetector, LaneBasedGtu&gt;; predicate for what GTUs will be destroyed.
+     * @throws NetworkException when the position on the lane is out of bounds w.r.t. the center line of the lane
+     */
+    public SinkDetector(final Lane lane, final Length position, final OtsSimulatorInterface simulator,
+            final DetectorType detectorType, final BiPredicate<SinkDetector, LaneBasedGtu> predicate) throws NetworkException
+    {
+        super(String.format(Locale.US, "Sink@%.3fm", position.si), lane, position, RelativePosition.FRONT, simulator,
+                LaneBasedObject.makeGeometry(lane, position, 1.0), detectorType);
+        this.predicate = predicate;
+    }
+
+    /** {@inheritDoc} */
+    @Override
+    public final void triggerResponse(final LaneBasedGtu gtu)
+    {
+        if (willDestroy(gtu))
+        {
+            gtu.destroy();
+        }
+    }
+
+    /**
+     * Returns whether the GTU will be removed by this sink.
+     * @param gtu LaneBasedGtu; gtu.
+     * @return boolean; whether the GTU will be removed by this sink.
+     */
+    public boolean willDestroy(final LaneBasedGtu gtu)
+    {
+        return isCompatible(gtu.getType()) && this.predicate.test(this, gtu);
+    }
+
+    /** {@inheritDoc} */
+    @Override
+    public final String toString()
+    {
+        return "SinkDetector [Lane=" + this.getLane() + "]";
+    }
+
+}