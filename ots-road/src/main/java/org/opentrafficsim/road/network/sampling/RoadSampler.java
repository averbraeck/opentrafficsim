package org.opentrafficsim.road.network.sampling;

import java.rmi.RemoteException;
import java.util.LinkedHashMap;
import java.util.LinkedHashSet;
import java.util.Map;
import java.util.Set;

import org.djunits.unit.DurationUnit;
import org.djunits.value.vdouble.scalar.Acceleration;
import org.djunits.value.vdouble.scalar.Duration;
import org.djunits.value.vdouble.scalar.Frequency;
import org.djunits.value.vdouble.scalar.Length;
import org.djunits.value.vdouble.scalar.Speed;
import org.djunits.value.vdouble.scalar.Time;
import org.djutils.event.Event;
import org.djutils.event.EventListener;
import org.djutils.event.TimedEvent;
import org.djutils.event.reference.ReferenceType;
import org.djutils.exceptions.Throw;
import org.djutils.exceptions.Try;
import org.opentrafficsim.core.dsol.OtsSimulatorInterface;
import org.opentrafficsim.core.gtu.GtuException;
import org.opentrafficsim.core.gtu.RelativePosition;
import org.opentrafficsim.kpi.sampling.Sampler;
import org.opentrafficsim.kpi.sampling.data.ExtendedDataType;
import org.opentrafficsim.kpi.sampling.meta.FilterDataType;
import org.opentrafficsim.road.gtu.lane.LaneBasedGtu;
import org.opentrafficsim.road.network.RoadNetwork;
import org.opentrafficsim.road.network.lane.CrossSectionLink;
import org.opentrafficsim.road.network.lane.Lane;

import nl.tudelft.simulation.dsol.SimRuntimeException;
import nl.tudelft.simulation.dsol.formalisms.eventscheduling.SimEventInterface;

/**
 * Implementation of kpi sampler for OTS.
 * <p>
 * Copyright (c) 2013-2024 Delft University of Technology, PO Box 5, 2600 AA, Delft, the Netherlands. All rights reserved. <br>
 * BSD-style license. See <a href="https://opentrafficsim.org/docs/license.html">OpenTrafficSim License</a>.
 * </p>
 * @author <a href="https://github.com/averbraeck">Alexander Verbraeck</a>
 * @author <a href="https://tudelft.nl/staff/p.knoppers-1">Peter Knoppers</a>
 * @author <a href="https://github.com/wjschakel">Wouter Schakel</a>
 */
public class RoadSampler extends Sampler<GtuDataRoad, LaneDataRoad> implements EventListener
{

    /** */
    private static final long serialVersionUID = 20200228L;

    /** Simulator. */
    private final OtsSimulatorInterface simulator;

    /** Network. */
    private final RoadNetwork network;

    /** Sampling interval. */
    private final Duration samplingInterval;

    /** Registration of sampling events of each GTU per lane, if interval based. */
    private final Map<String, Map<Lane, SimEventInterface<Duration>>> eventsPerGtu = new LinkedHashMap<>();

    /** Set of lanes the sampler knows each GTU to be at. Usually 1, could be 2 during a trajectory transition. */
    private final Map<String, Set<Lane>> activeLanesPerGtu = new LinkedHashMap<>();

    /** Set of actively sampled GTUs. */
    private final Set<String> activeGtus = new LinkedHashSet<>();

    /**
     * Constructor which uses the operational plan updates of GTU's as sampling interval.
     * @param network RoadNetwork; the network
     * @throws NullPointerException if the simulator is {@code null}
     */
    public RoadSampler(final RoadNetwork network)
    {
        this(new LinkedHashSet<>(), new LinkedHashSet<>(), network);
    }

    /**
     * Constructor which uses the operational plan updates of GTU's as sampling interval.
     * @param extendedDataTypes Set&lt;ExtendedDataType&lt;?, ?, ?, GtuData&gt;&gt;; extended data types
     * @param filterDataTypes Set&lt;FilterDataType&lt;?&gt;&gt;; filter data types
     * @param network RoadNetwork; the network
     * @throws NullPointerException if the simulator is {@code null}
     */
    public RoadSampler(final Set<ExtendedDataType<?, ?, ?, GtuDataRoad>> extendedDataTypes,
            final Set<FilterDataType<?>> filterDataTypes, final RoadNetwork network)
    {
        super(extendedDataTypes, filterDataTypes);
        Throw.whenNull(network, "Network may not be null.");
        this.network = network;
        this.simulator = network.getSimulator();
        this.samplingInterval = null;
    }

    /**
     * Constructor which uses the given frequency to determine the sampling interval.
     * @param network RoadNetwork; the network
     * @param frequency Frequency; sampling frequency
     * @throws NullPointerException if an input is {@code null}
     * @throws IllegalArgumentException if frequency is negative or zero
     */
    public RoadSampler(final RoadNetwork network, final Frequency frequency)
    {
        this(new LinkedHashSet<>(), new LinkedHashSet<>(), network, frequency);
    }

    /**
     * Constructor which uses the given frequency to determine the sampling interval.
     * @param extendedDataTypes Set&lt;ExtendedDataType&lt;?, ?, ?, GtuData&gt;&gt;; extended data types
     * @param filterDataTypes Set&lt;FilterDataType&lt;?&gt;&gt;; filter data types
     * @param network RoadNetwork; the network
     * @param frequency Frequency; sampling frequency
     * @throws NullPointerException if an input is {@code null}
     * @throws IllegalArgumentException if frequency is negative or zero
     */
    public RoadSampler(final Set<ExtendedDataType<?, ?, ?, GtuDataRoad>> extendedDataTypes,
            final Set<FilterDataType<?>> filterDataTypes, final RoadNetwork network, final Frequency frequency)
    {
        super(extendedDataTypes, filterDataTypes);
        Throw.whenNull(network, "Network may not be null.");
        Throw.whenNull(frequency, "Frequency may not be null.");
        Throw.when(frequency.le(Frequency.ZERO), IllegalArgumentException.class,
                "Negative or zero sampling frequency is not permitted.");
        this.network = network;
        this.simulator = network.getSimulator();
        this.samplingInterval = new Duration(1.0 / frequency.si, DurationUnit.SI);
    }

    /** {@inheritDoc} */
    @Override
    public final Time now()
    {
        return this.simulator.getSimulatorAbsTime();
    }

    /** {@inheritDoc} */
    @Override
    public final void scheduleStartRecording(final Time time, final LaneDataRoad lane)
    {
        try
        {
            this.simulator.scheduleEventAbsTime(time, this, "startRecording", new Object[] {lane});
        }
        catch (SimRuntimeException exception)
        {
            throw new RuntimeException("Cannot start recording.", exception);
        }
    }

    /** {@inheritDoc} */
    @Override
    public final void scheduleStopRecording(final Time time, final LaneDataRoad lane)
    {
        try
        {
            this.simulator.scheduleEventAbsTime(time, this, "stopRecording", new Object[] {lane});
        }
        catch (SimRuntimeException exception)
        {
            throw new RuntimeException("Cannot stop recording.", exception);
        }
    }

    /** {@inheritDoc} */
    @Override
    public final void initRecording(final LaneDataRoad lane)
    {
        Lane roadLane = lane.getLane();
        // @docs/02-model-structure/djutils.md#event-producers-and-listeners
        roadLane.addListener(this, Lane.GTU_ADD_EVENT, ReferenceType.WEAK);
        roadLane.addListener(this, Lane.GTU_REMOVE_EVENT, ReferenceType.WEAK);
        // @end
        int count = 1;
        for (LaneBasedGtu gtu : roadLane.getGtuList())
        {
            try
            {
                // Payload: Object[] {String gtuId, Lane source}
                notify(new TimedEvent<>(Lane.GTU_ADD_EVENT,
                        new Object[] {gtu.getId(), count, roadLane.getId(), roadLane.getLink().getId()},
                        gtu.getSimulator().getSimulatorTime()));
                count++;
            }
            catch (Exception exception)
            {
                throw new RuntimeException("Position cannot be obtained for GTU that is registered on a lane", exception);
            }
        }
    }

    /** {@inheritDoc} */
    @Override
    public final void finalizeRecording(final LaneDataRoad lane)
    {
        Lane roadLane = lane.getLane();
        roadLane.removeListener(this, Lane.GTU_ADD_EVENT);
        roadLane.removeListener(this, Lane.GTU_REMOVE_EVENT);
    }

    /** {@inheritDoc} */
    @Override
    // @docs/02-model-structure/djutils.md#event-producers-and-listeners (if-structure + add/removeListener(...))
    public final void notify(final Event event) throws RemoteException
    {
        if (event.getType().equals(LaneBasedGtu.LANEBASED_MOVE_EVENT))
        {
            // Payload: [String gtuId, PositionVector currentPosition, Direction currentDirection, Speed speed, Acceleration
            // acceleration, TurnIndicatorStatus turnIndicatorStatus, Length odometer, Link id of referenceLane, Lane id of
            // referenceLane, Length positionOnReferenceLane]
            Object[] payload = (Object[]) event.getContent();
            CrossSectionLink link = (CrossSectionLink) this.network.getLink(payload[7].toString());
            Lane lane = (Lane) link.getCrossSectionElement(payload[8].toString());
            LaneBasedGtu gtu = (LaneBasedGtu) this.network.getGTU(payload[0].toString());
            LaneDataRoad laneData = new LaneDataRoad(lane);

            if (!this.activeGtus.contains(gtu.getId()))
            {
                // GTU add was skipped during add event due to an improper phase of initialization, do here instead
                processGtuAddEvent(laneData, new GtuDataRoad(gtu));
                this.activeGtus.add(gtu.getId());
            }
            processGtuMoveEvent(laneData, (Length) payload[9], (Speed) payload[3], (Acceleration) payload[4], now(),
                    new GtuDataRoad(gtu));
        }
        else if (event.getType().equals(Lane.GTU_ADD_EVENT))
        {
            // Payload: Object[] {String gtuId, int count_after_addition, String laneId, String linkId}
            Object[] payload = (Object[]) event.getContent();
            Lane lane = (Lane) ((CrossSectionLink) this.network.getLink((String) payload[3]))
                    .getCrossSectionElement((String) payload[2]);
            LaneDataRoad laneData = new LaneDataRoad(lane);
            if (!getSamplerData().contains(laneData))
            {
                return; // we are not sampling this Lane
            }
            LaneBasedGtu gtu = (LaneBasedGtu) this.network.getGTU((String) payload[0]);

            // Skip add when first encountering this GTU, it is in an improper phase of initialization.
            // If interval-based, a GTU is also not in the active list in the moment of an instantaneous lane-change.
            boolean active = this.activeGtus.contains(gtu.getId());
            if (active)
            {
                Length position = Try.assign(() -> gtu.position(lane, RelativePosition.REFERENCE_POSITION),
                        "Could not determine position.");
                Speed speed = gtu.getSpeed();
                Acceleration acceleration = gtu.getAcceleration();
                processGtuAddEventWithMove(laneData, position, speed, acceleration, now(), new GtuDataRoad(gtu));
            }

            if (isIntervalBased())
            {
                double currentTime = now().getSI();
<<<<<<< HEAD
                double nextTenth = Math.ceil(currentTime / this.samplingInterval.getSI()) * this.samplingInterval.getSI();
                Duration d;
                if(nextTenth!=currentTime){
                    d = Duration.instantiateSI(nextTenth - currentTime);
                }else{
                    d = Duration.ZERO;
                }

                Event e = new TimedEvent<>(Lane.GTU_SCHEDULE,
                        new Object[] {gtu.getId(), lane.getId(), lane.getLink().getId()},
                        gtu.getSimulator().getSimulatorTime());

                this.simulator.scheduleEventRel(d, this, "notify", new Object[] {e});
=======
                double next = Math.ceil(currentTime / this.samplingInterval.getSI()) * this.samplingInterval.getSI();
                if (next > currentTime)
                {
                    // add sample at current time, then synchronize in interval
                    notifySample(gtu, lane, false);
                    scheduleSamplingInterval(gtu, lane, Duration.instantiateSI(next - currentTime));
                }
                else
                {
                    // already synchronous
                    notifySample(gtu, lane, true);
                }
>>>>>>> 14a4432c
            }
            else
            {
                this.activeLanesPerGtu.computeIfAbsent(gtu.getId(), (key) -> new LinkedHashSet<>()).add(lane);
                gtu.addListener(this, LaneBasedGtu.LANEBASED_MOVE_EVENT, ReferenceType.WEAK);
            }
        }
        else if (event.getType().equals(Lane.GTU_SCHEDULE)){
            Object[] payload = (Object[]) event.getContent();
            Lane lane = (Lane) ((CrossSectionLink) this.network.getLink((String) payload[2]))
                    .getCrossSectionElement((String) payload[1]);

            LaneBasedGtu gtu = (LaneBasedGtu) this.network.getGTU((String) payload[0]);

            boolean active = this.activeGtus.contains(gtu.getId());

           Duration nowOnFirstEncounterOtherwiseAtInterval = active ? this.samplingInterval : Duration.ZERO;
           scheduleSamplingInterval(gtu, lane, nowOnFirstEncounterOtherwiseAtInterval);
        }
        else if (event.getType().equals(Lane.GTU_REMOVE_EVENT))
        {
            // Payload: Object[] {String gtuId, LaneBasedGtu gtu, int count_after_removal, Length position, String laneId,
            // String linkId}
            Object[] payload = (Object[]) event.getContent();
            Lane lane = (Lane) ((CrossSectionLink) this.network.getLink((String) payload[5]))
                    .getCrossSectionElement((String) payload[4]);
            LaneDataRoad laneData = new LaneDataRoad(lane);
            LaneBasedGtu gtu = (LaneBasedGtu) payload[1];
            Length position = (Length) payload[3];
            Speed speed = gtu.getSpeed();
            Acceleration acceleration = gtu.getAcceleration();

            processGtuRemoveEventWithMove(laneData, position, speed, acceleration, now(), new GtuDataRoad(gtu));

            if (isIntervalBased())
            {
                Map<Lane, SimEventInterface<Duration>> events = this.eventsPerGtu.get(gtu.getId());
                SimEventInterface<Duration> e = events.remove(lane);
                if (e != null)
                {
                    this.simulator.cancelEvent(e);
                }
                if (events.isEmpty())
                {
                    this.eventsPerGtu.remove(gtu.getId());
                    this.activeGtus.remove(gtu.getId());
                }
            }
            else
            {
                this.activeLanesPerGtu.get(gtu.getId()).remove(lane);
                if (this.activeLanesPerGtu.get(gtu.getId()).isEmpty())
                {
                    this.activeLanesPerGtu.remove(gtu.getId());
                    gtu.removeListener(this, LaneBasedGtu.LANEBASED_MOVE_EVENT);
                    this.activeGtus.remove(gtu.getId());
                }
            }
        }
    }

    /**
     * @return whether sampling is interval based
     */
    private boolean isIntervalBased()
    {
        return this.samplingInterval != null;
    }

    /**
     * Schedules a sampling event for the given gtu on the given lane for the sampling interval from the current time.
     * @param gtu LaneBasedGtu; gtu to sample
     * @param lane Lane; lane where the gtu is at
     * @param inTime Duration; relative time to schedule
     */
    private void scheduleSamplingInterval(final LaneBasedGtu gtu, final Lane lane, final Duration inTime)
    {
        SimEventInterface<Duration> simEvent;
        try
        {
            simEvent = this.simulator.scheduleEventRel(inTime, this, "notifySample", new Object[] {gtu, lane, true});
        }
        catch (SimRuntimeException exception)
        {
            // should not happen with getSimulatorTime.add()
            throw new RuntimeException("Scheduling sampling in the past.", exception);
        }
        this.eventsPerGtu.computeIfAbsent(gtu.getId(), (key) -> new LinkedHashMap<>()).put(lane, simEvent);
    }

    /**
     * Samples a gtu and schedules the next sampling event. This is used for interval-based sampling.
     * @param gtu LaneBasedGtu; gtu to sample
     * @param lane Lane; lane direction where the gtu is at
     * @param scheduleNext boolean; whether to schedule the next event
     */
    public final void notifySample(final LaneBasedGtu gtu, final Lane lane, final boolean scheduleNext)
    {
        LaneDataRoad laneData = new LaneDataRoad(lane);
        try
        {
            Length position = gtu.position(lane, RelativePosition.REFERENCE_POSITION);
            if (this.activeGtus.contains(gtu.getId()))
            {
                // already recording this GTU, just trigger a record through a move
                processGtuMoveEvent(laneData, position, gtu.getSpeed(), gtu.getAcceleration(), now(), new GtuDataRoad(gtu));
            }
            else
            {
                // first time encountering this GTU so add, which also triggers a record through a move
                processGtuAddEventWithMove(laneData, position, gtu.getSpeed(), gtu.getAcceleration(), now(),
                        new GtuDataRoad(gtu));
                this.activeGtus.add(gtu.getId());
            }
        }
        catch (GtuException exception)
        {
            throw new RuntimeException("Requesting position on lane, but the GTU is not on the lane.", exception);
        }
        if (scheduleNext)
        {
            scheduleSamplingInterval(gtu, lane, this.samplingInterval);
        }
    }

    /** {@inheritDoc} */
    @Override
    public final int hashCode()
    {
        final int prime = 31;
        int result = super.hashCode();
        result = prime * result + ((this.eventsPerGtu == null) ? 0 : this.eventsPerGtu.hashCode());
        result = prime * result + ((this.samplingInterval == null) ? 0 : this.samplingInterval.hashCode());
        result = prime * result + ((this.simulator == null) ? 0 : this.simulator.hashCode());
        return result;
    }

    /** {@inheritDoc} */
    @Override
    public final boolean equals(final Object obj)
    {
        if (this == obj)
        {
            return true;
        }
        if (!super.equals(obj))
        {
            return false;
        }
        if (getClass() != obj.getClass())
        {
            return false;
        }
        RoadSampler other = (RoadSampler) obj;
        if (this.eventsPerGtu == null)
        {
            if (other.eventsPerGtu != null)
            {
                return false;
            }
        }
        else if (!this.eventsPerGtu.equals(other.eventsPerGtu))
        {
            return false;
        }
        if (this.samplingInterval == null)
        {
            if (other.samplingInterval != null)
            {
                return false;
            }
        }
        else if (!this.samplingInterval.equals(other.samplingInterval))
        {
            return false;
        }
        if (this.simulator == null)
        {
            if (other.simulator != null)
            {
                return false;
            }
        }
        else if (!this.simulator.equals(other.simulator))
        {
            return false;
        }
        return true;
    }

    /** {@inheritDoc} */
    @Override
    public final String toString()
    {
        return "RoadSampler [samplingInterval=" + this.samplingInterval + "]";
        // do not use "this.eventPerGtu", it creates circular toString and hence stack overflow
    }

    /**
     * Returns a factory to create a sampler.
     * @param network RoadNetwork; network
     * @return Factory; factory to create a sampler
     */
    public static Factory build(final RoadNetwork network)
    {
        return new Factory(network);
    }

    /** Factory for {@code RoadSampler}. */
    public static final class Factory
    {

        /** Simulator. */
        private final RoadNetwork network;

        /** Registration of included extended data types. */
        private final Set<ExtendedDataType<?, ?, ?, GtuDataRoad>> extendedDataTypes = new LinkedHashSet<>();

        /** Set of registered filter data types. */
        private final Set<FilterDataType<?>> filterDataTypes = new LinkedHashSet<>();

        /** Frequency. */
        private Frequency freq;

        /**
         * Constructor.
         * @param network RoadNetwork; network
         */
        Factory(final RoadNetwork network)
        {
            this.network = network;
        }

        /**
         * Register extended data type.
         * @param extendedDataType ExtendedDataType&lt;?, ?, ?, GtuData&gt;; extended data type
         * @return Factory; this factory
         */
        public Factory registerExtendedDataType(final ExtendedDataType<?, ?, ?, GtuDataRoad> extendedDataType)
        {
            Throw.whenNull(extendedDataType, "Extended data type may not be null.");
            this.extendedDataTypes.add(extendedDataType);
            return this;
        }

        /**
         * Register filter data type.
         * @param filterDataType FilterDataType&lt;?&gt;; filter data type
         * @return Factory; this factory
         */
        public Factory registerFilterDataType(final FilterDataType<?> filterDataType)
        {
            Throw.whenNull(filterDataType, "Filter data type may not be null.");
            this.filterDataTypes.add(filterDataType);
            return this;
        }

        /**
         * Sets the frequency. If no frequency is set, a sampler is created that records on move events of GTU's.
         * @param frequency Frequency; frequency
         * @return Factory; this factory
         */
        public Factory setFrequency(final Frequency frequency)
        {
            this.freq = frequency;
            return this;
        }

        /**
         * Create sampler.
         * @return RoadSampler; sampler
         */
        public RoadSampler create()
        {
            return this.freq == null ? new RoadSampler(this.extendedDataTypes, this.filterDataTypes, this.network)
                    : new RoadSampler(this.extendedDataTypes, this.filterDataTypes, this.network, this.freq);
        }

    }

}
<|MERGE_RESOLUTION|>--- conflicted
+++ resolved
@@ -1,563 +1,535 @@
-package org.opentrafficsim.road.network.sampling;
-
-import java.rmi.RemoteException;
-import java.util.LinkedHashMap;
-import java.util.LinkedHashSet;
-import java.util.Map;
-import java.util.Set;
-
-import org.djunits.unit.DurationUnit;
-import org.djunits.value.vdouble.scalar.Acceleration;
-import org.djunits.value.vdouble.scalar.Duration;
-import org.djunits.value.vdouble.scalar.Frequency;
-import org.djunits.value.vdouble.scalar.Length;
-import org.djunits.value.vdouble.scalar.Speed;
-import org.djunits.value.vdouble.scalar.Time;
-import org.djutils.event.Event;
-import org.djutils.event.EventListener;
-import org.djutils.event.TimedEvent;
-import org.djutils.event.reference.ReferenceType;
-import org.djutils.exceptions.Throw;
-import org.djutils.exceptions.Try;
-import org.opentrafficsim.core.dsol.OtsSimulatorInterface;
-import org.opentrafficsim.core.gtu.GtuException;
-import org.opentrafficsim.core.gtu.RelativePosition;
-import org.opentrafficsim.kpi.sampling.Sampler;
-import org.opentrafficsim.kpi.sampling.data.ExtendedDataType;
-import org.opentrafficsim.kpi.sampling.meta.FilterDataType;
-import org.opentrafficsim.road.gtu.lane.LaneBasedGtu;
-import org.opentrafficsim.road.network.RoadNetwork;
-import org.opentrafficsim.road.network.lane.CrossSectionLink;
-import org.opentrafficsim.road.network.lane.Lane;
-
-import nl.tudelft.simulation.dsol.SimRuntimeException;
-import nl.tudelft.simulation.dsol.formalisms.eventscheduling.SimEventInterface;
-
-/**
- * Implementation of kpi sampler for OTS.
- * <p>
- * Copyright (c) 2013-2024 Delft University of Technology, PO Box 5, 2600 AA, Delft, the Netherlands. All rights reserved. <br>
- * BSD-style license. See <a href="https://opentrafficsim.org/docs/license.html">OpenTrafficSim License</a>.
- * </p>
- * @author <a href="https://github.com/averbraeck">Alexander Verbraeck</a>
- * @author <a href="https://tudelft.nl/staff/p.knoppers-1">Peter Knoppers</a>
- * @author <a href="https://github.com/wjschakel">Wouter Schakel</a>
- */
-public class RoadSampler extends Sampler<GtuDataRoad, LaneDataRoad> implements EventListener
-{
-
-    /** */
-    private static final long serialVersionUID = 20200228L;
-
-    /** Simulator. */
-    private final OtsSimulatorInterface simulator;
-
-    /** Network. */
-    private final RoadNetwork network;
-
-    /** Sampling interval. */
-    private final Duration samplingInterval;
-
-    /** Registration of sampling events of each GTU per lane, if interval based. */
-    private final Map<String, Map<Lane, SimEventInterface<Duration>>> eventsPerGtu = new LinkedHashMap<>();
-
-    /** Set of lanes the sampler knows each GTU to be at. Usually 1, could be 2 during a trajectory transition. */
-    private final Map<String, Set<Lane>> activeLanesPerGtu = new LinkedHashMap<>();
-
-    /** Set of actively sampled GTUs. */
-    private final Set<String> activeGtus = new LinkedHashSet<>();
-
-    /**
-     * Constructor which uses the operational plan updates of GTU's as sampling interval.
-     * @param network RoadNetwork; the network
-     * @throws NullPointerException if the simulator is {@code null}
-     */
-    public RoadSampler(final RoadNetwork network)
-    {
-        this(new LinkedHashSet<>(), new LinkedHashSet<>(), network);
-    }
-
-    /**
-     * Constructor which uses the operational plan updates of GTU's as sampling interval.
-     * @param extendedDataTypes Set&lt;ExtendedDataType&lt;?, ?, ?, GtuData&gt;&gt;; extended data types
-     * @param filterDataTypes Set&lt;FilterDataType&lt;?&gt;&gt;; filter data types
-     * @param network RoadNetwork; the network
-     * @throws NullPointerException if the simulator is {@code null}
-     */
-    public RoadSampler(final Set<ExtendedDataType<?, ?, ?, GtuDataRoad>> extendedDataTypes,
-            final Set<FilterDataType<?>> filterDataTypes, final RoadNetwork network)
-    {
-        super(extendedDataTypes, filterDataTypes);
-        Throw.whenNull(network, "Network may not be null.");
-        this.network = network;
-        this.simulator = network.getSimulator();
-        this.samplingInterval = null;
-    }
-
-    /**
-     * Constructor which uses the given frequency to determine the sampling interval.
-     * @param network RoadNetwork; the network
-     * @param frequency Frequency; sampling frequency
-     * @throws NullPointerException if an input is {@code null}
-     * @throws IllegalArgumentException if frequency is negative or zero
-     */
-    public RoadSampler(final RoadNetwork network, final Frequency frequency)
-    {
-        this(new LinkedHashSet<>(), new LinkedHashSet<>(), network, frequency);
-    }
-
-    /**
-     * Constructor which uses the given frequency to determine the sampling interval.
-     * @param extendedDataTypes Set&lt;ExtendedDataType&lt;?, ?, ?, GtuData&gt;&gt;; extended data types
-     * @param filterDataTypes Set&lt;FilterDataType&lt;?&gt;&gt;; filter data types
-     * @param network RoadNetwork; the network
-     * @param frequency Frequency; sampling frequency
-     * @throws NullPointerException if an input is {@code null}
-     * @throws IllegalArgumentException if frequency is negative or zero
-     */
-    public RoadSampler(final Set<ExtendedDataType<?, ?, ?, GtuDataRoad>> extendedDataTypes,
-            final Set<FilterDataType<?>> filterDataTypes, final RoadNetwork network, final Frequency frequency)
-    {
-        super(extendedDataTypes, filterDataTypes);
-        Throw.whenNull(network, "Network may not be null.");
-        Throw.whenNull(frequency, "Frequency may not be null.");
-        Throw.when(frequency.le(Frequency.ZERO), IllegalArgumentException.class,
-                "Negative or zero sampling frequency is not permitted.");
-        this.network = network;
-        this.simulator = network.getSimulator();
-        this.samplingInterval = new Duration(1.0 / frequency.si, DurationUnit.SI);
-    }
-
-    /** {@inheritDoc} */
-    @Override
-    public final Time now()
-    {
-        return this.simulator.getSimulatorAbsTime();
-    }
-
-    /** {@inheritDoc} */
-    @Override
-    public final void scheduleStartRecording(final Time time, final LaneDataRoad lane)
-    {
-        try
-        {
-            this.simulator.scheduleEventAbsTime(time, this, "startRecording", new Object[] {lane});
-        }
-        catch (SimRuntimeException exception)
-        {
-            throw new RuntimeException("Cannot start recording.", exception);
-        }
-    }
-
-    /** {@inheritDoc} */
-    @Override
-    public final void scheduleStopRecording(final Time time, final LaneDataRoad lane)
-    {
-        try
-        {
-            this.simulator.scheduleEventAbsTime(time, this, "stopRecording", new Object[] {lane});
-        }
-        catch (SimRuntimeException exception)
-        {
-            throw new RuntimeException("Cannot stop recording.", exception);
-        }
-    }
-
-    /** {@inheritDoc} */
-    @Override
-    public final void initRecording(final LaneDataRoad lane)
-    {
-        Lane roadLane = lane.getLane();
-        // @docs/02-model-structure/djutils.md#event-producers-and-listeners
-        roadLane.addListener(this, Lane.GTU_ADD_EVENT, ReferenceType.WEAK);
-        roadLane.addListener(this, Lane.GTU_REMOVE_EVENT, ReferenceType.WEAK);
-        // @end
-        int count = 1;
-        for (LaneBasedGtu gtu : roadLane.getGtuList())
-        {
-            try
-            {
-                // Payload: Object[] {String gtuId, Lane source}
-                notify(new TimedEvent<>(Lane.GTU_ADD_EVENT,
-                        new Object[] {gtu.getId(), count, roadLane.getId(), roadLane.getLink().getId()},
-                        gtu.getSimulator().getSimulatorTime()));
-                count++;
-            }
-            catch (Exception exception)
-            {
-                throw new RuntimeException("Position cannot be obtained for GTU that is registered on a lane", exception);
-            }
-        }
-    }
-
-    /** {@inheritDoc} */
-    @Override
-    public final void finalizeRecording(final LaneDataRoad lane)
-    {
-        Lane roadLane = lane.getLane();
-        roadLane.removeListener(this, Lane.GTU_ADD_EVENT);
-        roadLane.removeListener(this, Lane.GTU_REMOVE_EVENT);
-    }
-
-    /** {@inheritDoc} */
-    @Override
-    // @docs/02-model-structure/djutils.md#event-producers-and-listeners (if-structure + add/removeListener(...))
-    public final void notify(final Event event) throws RemoteException
-    {
-        if (event.getType().equals(LaneBasedGtu.LANEBASED_MOVE_EVENT))
-        {
-            // Payload: [String gtuId, PositionVector currentPosition, Direction currentDirection, Speed speed, Acceleration
-            // acceleration, TurnIndicatorStatus turnIndicatorStatus, Length odometer, Link id of referenceLane, Lane id of
-            // referenceLane, Length positionOnReferenceLane]
-            Object[] payload = (Object[]) event.getContent();
-            CrossSectionLink link = (CrossSectionLink) this.network.getLink(payload[7].toString());
-            Lane lane = (Lane) link.getCrossSectionElement(payload[8].toString());
-            LaneBasedGtu gtu = (LaneBasedGtu) this.network.getGTU(payload[0].toString());
-            LaneDataRoad laneData = new LaneDataRoad(lane);
-
-            if (!this.activeGtus.contains(gtu.getId()))
-            {
-                // GTU add was skipped during add event due to an improper phase of initialization, do here instead
-                processGtuAddEvent(laneData, new GtuDataRoad(gtu));
-                this.activeGtus.add(gtu.getId());
-            }
-            processGtuMoveEvent(laneData, (Length) payload[9], (Speed) payload[3], (Acceleration) payload[4], now(),
-                    new GtuDataRoad(gtu));
-        }
-        else if (event.getType().equals(Lane.GTU_ADD_EVENT))
-        {
-            // Payload: Object[] {String gtuId, int count_after_addition, String laneId, String linkId}
-            Object[] payload = (Object[]) event.getContent();
-            Lane lane = (Lane) ((CrossSectionLink) this.network.getLink((String) payload[3]))
-                    .getCrossSectionElement((String) payload[2]);
-            LaneDataRoad laneData = new LaneDataRoad(lane);
-            if (!getSamplerData().contains(laneData))
-            {
-                return; // we are not sampling this Lane
-            }
-            LaneBasedGtu gtu = (LaneBasedGtu) this.network.getGTU((String) payload[0]);
-
-            // Skip add when first encountering this GTU, it is in an improper phase of initialization.
-            // If interval-based, a GTU is also not in the active list in the moment of an instantaneous lane-change.
-            boolean active = this.activeGtus.contains(gtu.getId());
-            if (active)
-            {
-                Length position = Try.assign(() -> gtu.position(lane, RelativePosition.REFERENCE_POSITION),
-                        "Could not determine position.");
-                Speed speed = gtu.getSpeed();
-                Acceleration acceleration = gtu.getAcceleration();
-                processGtuAddEventWithMove(laneData, position, speed, acceleration, now(), new GtuDataRoad(gtu));
-            }
-
-            if (isIntervalBased())
-            {
-                double currentTime = now().getSI();
-<<<<<<< HEAD
-                double nextTenth = Math.ceil(currentTime / this.samplingInterval.getSI()) * this.samplingInterval.getSI();
-                Duration d;
-                if(nextTenth!=currentTime){
-                    d = Duration.instantiateSI(nextTenth - currentTime);
-                }else{
-                    d = Duration.ZERO;
-                }
-
-                Event e = new TimedEvent<>(Lane.GTU_SCHEDULE,
-                        new Object[] {gtu.getId(), lane.getId(), lane.getLink().getId()},
-                        gtu.getSimulator().getSimulatorTime());
-
-                this.simulator.scheduleEventRel(d, this, "notify", new Object[] {e});
-=======
-                double next = Math.ceil(currentTime / this.samplingInterval.getSI()) * this.samplingInterval.getSI();
-                if (next > currentTime)
-                {
-                    // add sample at current time, then synchronize in interval
-                    notifySample(gtu, lane, false);
-                    scheduleSamplingInterval(gtu, lane, Duration.instantiateSI(next - currentTime));
-                }
-                else
-                {
-                    // already synchronous
-                    notifySample(gtu, lane, true);
-                }
->>>>>>> 14a4432c
-            }
-            else
-            {
-                this.activeLanesPerGtu.computeIfAbsent(gtu.getId(), (key) -> new LinkedHashSet<>()).add(lane);
-                gtu.addListener(this, LaneBasedGtu.LANEBASED_MOVE_EVENT, ReferenceType.WEAK);
-            }
-        }
-        else if (event.getType().equals(Lane.GTU_SCHEDULE)){
-            Object[] payload = (Object[]) event.getContent();
-            Lane lane = (Lane) ((CrossSectionLink) this.network.getLink((String) payload[2]))
-                    .getCrossSectionElement((String) payload[1]);
-
-            LaneBasedGtu gtu = (LaneBasedGtu) this.network.getGTU((String) payload[0]);
-
-            boolean active = this.activeGtus.contains(gtu.getId());
-
-           Duration nowOnFirstEncounterOtherwiseAtInterval = active ? this.samplingInterval : Duration.ZERO;
-           scheduleSamplingInterval(gtu, lane, nowOnFirstEncounterOtherwiseAtInterval);
-        }
-        else if (event.getType().equals(Lane.GTU_REMOVE_EVENT))
-        {
-            // Payload: Object[] {String gtuId, LaneBasedGtu gtu, int count_after_removal, Length position, String laneId,
-            // String linkId}
-            Object[] payload = (Object[]) event.getContent();
-            Lane lane = (Lane) ((CrossSectionLink) this.network.getLink((String) payload[5]))
-                    .getCrossSectionElement((String) payload[4]);
-            LaneDataRoad laneData = new LaneDataRoad(lane);
-            LaneBasedGtu gtu = (LaneBasedGtu) payload[1];
-            Length position = (Length) payload[3];
-            Speed speed = gtu.getSpeed();
-            Acceleration acceleration = gtu.getAcceleration();
-
-            processGtuRemoveEventWithMove(laneData, position, speed, acceleration, now(), new GtuDataRoad(gtu));
-
-            if (isIntervalBased())
-            {
-                Map<Lane, SimEventInterface<Duration>> events = this.eventsPerGtu.get(gtu.getId());
-                SimEventInterface<Duration> e = events.remove(lane);
-                if (e != null)
-                {
-                    this.simulator.cancelEvent(e);
-                }
-                if (events.isEmpty())
-                {
-                    this.eventsPerGtu.remove(gtu.getId());
-                    this.activeGtus.remove(gtu.getId());
-                }
-            }
-            else
-            {
-                this.activeLanesPerGtu.get(gtu.getId()).remove(lane);
-                if (this.activeLanesPerGtu.get(gtu.getId()).isEmpty())
-                {
-                    this.activeLanesPerGtu.remove(gtu.getId());
-                    gtu.removeListener(this, LaneBasedGtu.LANEBASED_MOVE_EVENT);
-                    this.activeGtus.remove(gtu.getId());
-                }
-            }
-        }
-    }
-
-    /**
-     * @return whether sampling is interval based
-     */
-    private boolean isIntervalBased()
-    {
-        return this.samplingInterval != null;
-    }
-
-    /**
-     * Schedules a sampling event for the given gtu on the given lane for the sampling interval from the current time.
-     * @param gtu LaneBasedGtu; gtu to sample
-     * @param lane Lane; lane where the gtu is at
-     * @param inTime Duration; relative time to schedule
-     */
-    private void scheduleSamplingInterval(final LaneBasedGtu gtu, final Lane lane, final Duration inTime)
-    {
-        SimEventInterface<Duration> simEvent;
-        try
-        {
-            simEvent = this.simulator.scheduleEventRel(inTime, this, "notifySample", new Object[] {gtu, lane, true});
-        }
-        catch (SimRuntimeException exception)
-        {
-            // should not happen with getSimulatorTime.add()
-            throw new RuntimeException("Scheduling sampling in the past.", exception);
-        }
-        this.eventsPerGtu.computeIfAbsent(gtu.getId(), (key) -> new LinkedHashMap<>()).put(lane, simEvent);
-    }
-
-    /**
-     * Samples a gtu and schedules the next sampling event. This is used for interval-based sampling.
-     * @param gtu LaneBasedGtu; gtu to sample
-     * @param lane Lane; lane direction where the gtu is at
-     * @param scheduleNext boolean; whether to schedule the next event
-     */
-    public final void notifySample(final LaneBasedGtu gtu, final Lane lane, final boolean scheduleNext)
-    {
-        LaneDataRoad laneData = new LaneDataRoad(lane);
-        try
-        {
-            Length position = gtu.position(lane, RelativePosition.REFERENCE_POSITION);
-            if (this.activeGtus.contains(gtu.getId()))
-            {
-                // already recording this GTU, just trigger a record through a move
-                processGtuMoveEvent(laneData, position, gtu.getSpeed(), gtu.getAcceleration(), now(), new GtuDataRoad(gtu));
-            }
-            else
-            {
-                // first time encountering this GTU so add, which also triggers a record through a move
-                processGtuAddEventWithMove(laneData, position, gtu.getSpeed(), gtu.getAcceleration(), now(),
-                        new GtuDataRoad(gtu));
-                this.activeGtus.add(gtu.getId());
-            }
-        }
-        catch (GtuException exception)
-        {
-            throw new RuntimeException("Requesting position on lane, but the GTU is not on the lane.", exception);
-        }
-        if (scheduleNext)
-        {
-            scheduleSamplingInterval(gtu, lane, this.samplingInterval);
-        }
-    }
-
-    /** {@inheritDoc} */
-    @Override
-    public final int hashCode()
-    {
-        final int prime = 31;
-        int result = super.hashCode();
-        result = prime * result + ((this.eventsPerGtu == null) ? 0 : this.eventsPerGtu.hashCode());
-        result = prime * result + ((this.samplingInterval == null) ? 0 : this.samplingInterval.hashCode());
-        result = prime * result + ((this.simulator == null) ? 0 : this.simulator.hashCode());
-        return result;
-    }
-
-    /** {@inheritDoc} */
-    @Override
-    public final boolean equals(final Object obj)
-    {
-        if (this == obj)
-        {
-            return true;
-        }
-        if (!super.equals(obj))
-        {
-            return false;
-        }
-        if (getClass() != obj.getClass())
-        {
-            return false;
-        }
-        RoadSampler other = (RoadSampler) obj;
-        if (this.eventsPerGtu == null)
-        {
-            if (other.eventsPerGtu != null)
-            {
-                return false;
-            }
-        }
-        else if (!this.eventsPerGtu.equals(other.eventsPerGtu))
-        {
-            return false;
-        }
-        if (this.samplingInterval == null)
-        {
-            if (other.samplingInterval != null)
-            {
-                return false;
-            }
-        }
-        else if (!this.samplingInterval.equals(other.samplingInterval))
-        {
-            return false;
-        }
-        if (this.simulator == null)
-        {
-            if (other.simulator != null)
-            {
-                return false;
-            }
-        }
-        else if (!this.simulator.equals(other.simulator))
-        {
-            return false;
-        }
-        return true;
-    }
-
-    /** {@inheritDoc} */
-    @Override
-    public final String toString()
-    {
-        return "RoadSampler [samplingInterval=" + this.samplingInterval + "]";
-        // do not use "this.eventPerGtu", it creates circular toString and hence stack overflow
-    }
-
-    /**
-     * Returns a factory to create a sampler.
-     * @param network RoadNetwork; network
-     * @return Factory; factory to create a sampler
-     */
-    public static Factory build(final RoadNetwork network)
-    {
-        return new Factory(network);
-    }
-
-    /** Factory for {@code RoadSampler}. */
-    public static final class Factory
-    {
-
-        /** Simulator. */
-        private final RoadNetwork network;
-
-        /** Registration of included extended data types. */
-        private final Set<ExtendedDataType<?, ?, ?, GtuDataRoad>> extendedDataTypes = new LinkedHashSet<>();
-
-        /** Set of registered filter data types. */
-        private final Set<FilterDataType<?>> filterDataTypes = new LinkedHashSet<>();
-
-        /** Frequency. */
-        private Frequency freq;
-
-        /**
-         * Constructor.
-         * @param network RoadNetwork; network
-         */
-        Factory(final RoadNetwork network)
-        {
-            this.network = network;
-        }
-
-        /**
-         * Register extended data type.
-         * @param extendedDataType ExtendedDataType&lt;?, ?, ?, GtuData&gt;; extended data type
-         * @return Factory; this factory
-         */
-        public Factory registerExtendedDataType(final ExtendedDataType<?, ?, ?, GtuDataRoad> extendedDataType)
-        {
-            Throw.whenNull(extendedDataType, "Extended data type may not be null.");
-            this.extendedDataTypes.add(extendedDataType);
-            return this;
-        }
-
-        /**
-         * Register filter data type.
-         * @param filterDataType FilterDataType&lt;?&gt;; filter data type
-         * @return Factory; this factory
-         */
-        public Factory registerFilterDataType(final FilterDataType<?> filterDataType)
-        {
-            Throw.whenNull(filterDataType, "Filter data type may not be null.");
-            this.filterDataTypes.add(filterDataType);
-            return this;
-        }
-
-        /**
-         * Sets the frequency. If no frequency is set, a sampler is created that records on move events of GTU's.
-         * @param frequency Frequency; frequency
-         * @return Factory; this factory
-         */
-        public Factory setFrequency(final Frequency frequency)
-        {
-            this.freq = frequency;
-            return this;
-        }
-
-        /**
-         * Create sampler.
-         * @return RoadSampler; sampler
-         */
-        public RoadSampler create()
-        {
-            return this.freq == null ? new RoadSampler(this.extendedDataTypes, this.filterDataTypes, this.network)
-                    : new RoadSampler(this.extendedDataTypes, this.filterDataTypes, this.network, this.freq);
-        }
-
-    }
-
-}
+package org.opentrafficsim.road.network.sampling;
+
+import java.rmi.RemoteException;
+import java.util.LinkedHashMap;
+import java.util.LinkedHashSet;
+import java.util.Map;
+import java.util.Set;
+
+import org.djunits.unit.DurationUnit;
+import org.djunits.value.vdouble.scalar.Acceleration;
+import org.djunits.value.vdouble.scalar.Duration;
+import org.djunits.value.vdouble.scalar.Frequency;
+import org.djunits.value.vdouble.scalar.Length;
+import org.djunits.value.vdouble.scalar.Speed;
+import org.djunits.value.vdouble.scalar.Time;
+import org.djutils.event.Event;
+import org.djutils.event.EventListener;
+import org.djutils.event.TimedEvent;
+import org.djutils.event.reference.ReferenceType;
+import org.djutils.exceptions.Throw;
+import org.djutils.exceptions.Try;
+import org.opentrafficsim.core.dsol.OtsSimulatorInterface;
+import org.opentrafficsim.core.gtu.GtuException;
+import org.opentrafficsim.core.gtu.RelativePosition;
+import org.opentrafficsim.kpi.sampling.Sampler;
+import org.opentrafficsim.kpi.sampling.data.ExtendedDataType;
+import org.opentrafficsim.kpi.sampling.meta.FilterDataType;
+import org.opentrafficsim.road.gtu.lane.LaneBasedGtu;
+import org.opentrafficsim.road.network.RoadNetwork;
+import org.opentrafficsim.road.network.lane.CrossSectionLink;
+import org.opentrafficsim.road.network.lane.Lane;
+
+import nl.tudelft.simulation.dsol.SimRuntimeException;
+import nl.tudelft.simulation.dsol.formalisms.eventscheduling.SimEventInterface;
+
+/**
+ * Implementation of kpi sampler for OTS.
+ * <p>
+ * Copyright (c) 2013-2024 Delft University of Technology, PO Box 5, 2600 AA, Delft, the Netherlands. All rights reserved. <br>
+ * BSD-style license. See <a href="https://opentrafficsim.org/docs/license.html">OpenTrafficSim License</a>.
+ * </p>
+ * @author <a href="https://github.com/averbraeck">Alexander Verbraeck</a>
+ * @author <a href="https://tudelft.nl/staff/p.knoppers-1">Peter Knoppers</a>
+ * @author <a href="https://github.com/wjschakel">Wouter Schakel</a>
+ */
+public class RoadSampler extends Sampler<GtuDataRoad, LaneDataRoad> implements EventListener
+{
+
+    /** */
+    private static final long serialVersionUID = 20200228L;
+
+    /** Simulator. */
+    private final OtsSimulatorInterface simulator;
+
+    /** Network. */
+    private final RoadNetwork network;
+
+    /** Sampling interval. */
+    private final Duration samplingInterval;
+
+    /** Registration of sampling events of each GTU per lane, if interval based. */
+    private final Map<String, Map<Lane, SimEventInterface<Duration>>> eventsPerGtu = new LinkedHashMap<>();
+
+    /** Set of lanes the sampler knows each GTU to be at. Usually 1, could be 2 during a trajectory transition. */
+    private final Map<String, Set<Lane>> activeLanesPerGtu = new LinkedHashMap<>();
+
+    /** Set of actively sampled GTUs. */
+    private final Set<String> activeGtus = new LinkedHashSet<>();
+
+    /**
+     * Constructor which uses the operational plan updates of GTU's as sampling interval.
+     * @param network RoadNetwork; the network
+     * @throws NullPointerException if the simulator is {@code null}
+     */
+    public RoadSampler(final RoadNetwork network)
+    {
+        this(new LinkedHashSet<>(), new LinkedHashSet<>(), network);
+    }
+
+    /**
+     * Constructor which uses the operational plan updates of GTU's as sampling interval.
+     * @param extendedDataTypes Set&lt;ExtendedDataType&lt;?, ?, ?, GtuData&gt;&gt;; extended data types
+     * @param filterDataTypes Set&lt;FilterDataType&lt;?&gt;&gt;; filter data types
+     * @param network RoadNetwork; the network
+     * @throws NullPointerException if the simulator is {@code null}
+     */
+    public RoadSampler(final Set<ExtendedDataType<?, ?, ?, GtuDataRoad>> extendedDataTypes,
+            final Set<FilterDataType<?>> filterDataTypes, final RoadNetwork network)
+    {
+        super(extendedDataTypes, filterDataTypes);
+        Throw.whenNull(network, "Network may not be null.");
+        this.network = network;
+        this.simulator = network.getSimulator();
+        this.samplingInterval = null;
+    }
+
+    /**
+     * Constructor which uses the given frequency to determine the sampling interval.
+     * @param network RoadNetwork; the network
+     * @param frequency Frequency; sampling frequency
+     * @throws NullPointerException if an input is {@code null}
+     * @throws IllegalArgumentException if frequency is negative or zero
+     */
+    public RoadSampler(final RoadNetwork network, final Frequency frequency)
+    {
+        this(new LinkedHashSet<>(), new LinkedHashSet<>(), network, frequency);
+    }
+
+    /**
+     * Constructor which uses the given frequency to determine the sampling interval.
+     * @param extendedDataTypes Set&lt;ExtendedDataType&lt;?, ?, ?, GtuData&gt;&gt;; extended data types
+     * @param filterDataTypes Set&lt;FilterDataType&lt;?&gt;&gt;; filter data types
+     * @param network RoadNetwork; the network
+     * @param frequency Frequency; sampling frequency
+     * @throws NullPointerException if an input is {@code null}
+     * @throws IllegalArgumentException if frequency is negative or zero
+     */
+    public RoadSampler(final Set<ExtendedDataType<?, ?, ?, GtuDataRoad>> extendedDataTypes,
+            final Set<FilterDataType<?>> filterDataTypes, final RoadNetwork network, final Frequency frequency)
+    {
+        super(extendedDataTypes, filterDataTypes);
+        Throw.whenNull(network, "Network may not be null.");
+        Throw.whenNull(frequency, "Frequency may not be null.");
+        Throw.when(frequency.le(Frequency.ZERO), IllegalArgumentException.class,
+                "Negative or zero sampling frequency is not permitted.");
+        this.network = network;
+        this.simulator = network.getSimulator();
+        this.samplingInterval = new Duration(1.0 / frequency.si, DurationUnit.SI);
+    }
+
+    /** {@inheritDoc} */
+    @Override
+    public final Time now()
+    {
+        return this.simulator.getSimulatorAbsTime();
+    }
+
+    /** {@inheritDoc} */
+    @Override
+    public final void scheduleStartRecording(final Time time, final LaneDataRoad lane)
+    {
+        try
+        {
+            this.simulator.scheduleEventAbsTime(time, this, "startRecording", new Object[] {lane});
+        }
+        catch (SimRuntimeException exception)
+        {
+            throw new RuntimeException("Cannot start recording.", exception);
+        }
+    }
+
+    /** {@inheritDoc} */
+    @Override
+    public final void scheduleStopRecording(final Time time, final LaneDataRoad lane)
+    {
+        try
+        {
+            this.simulator.scheduleEventAbsTime(time, this, "stopRecording", new Object[] {lane});
+        }
+        catch (SimRuntimeException exception)
+        {
+            throw new RuntimeException("Cannot stop recording.", exception);
+        }
+    }
+
+    /** {@inheritDoc} */
+    @Override
+    public final void initRecording(final LaneDataRoad lane)
+    {
+        Lane roadLane = lane.getLane();
+        // @docs/02-model-structure/djutils.md#event-producers-and-listeners
+        roadLane.addListener(this, Lane.GTU_ADD_EVENT, ReferenceType.WEAK);
+        roadLane.addListener(this, Lane.GTU_REMOVE_EVENT, ReferenceType.WEAK);
+        // @end
+        int count = 1;
+        for (LaneBasedGtu gtu : roadLane.getGtuList())
+        {
+            try
+            {
+                // Payload: Object[] {String gtuId, Lane source}
+                notify(new TimedEvent<>(Lane.GTU_ADD_EVENT,
+                        new Object[] {gtu.getId(), count, roadLane.getId(), roadLane.getLink().getId()},
+                        gtu.getSimulator().getSimulatorTime()));
+                count++;
+            }
+            catch (Exception exception)
+            {
+                throw new RuntimeException("Position cannot be obtained for GTU that is registered on a lane", exception);
+            }
+        }
+    }
+
+    /** {@inheritDoc} */
+    @Override
+    public final void finalizeRecording(final LaneDataRoad lane)
+    {
+        Lane roadLane = lane.getLane();
+        roadLane.removeListener(this, Lane.GTU_ADD_EVENT);
+        roadLane.removeListener(this, Lane.GTU_REMOVE_EVENT);
+    }
+
+    /** {@inheritDoc} */
+    @Override
+    // @docs/02-model-structure/djutils.md#event-producers-and-listeners (if-structure + add/removeListener(...))
+    public final void notify(final Event event) throws RemoteException
+    {
+        if (event.getType().equals(LaneBasedGtu.LANEBASED_MOVE_EVENT))
+        {
+            // Payload: [String gtuId, PositionVector currentPosition, Direction currentDirection, Speed speed, Acceleration
+            // acceleration, TurnIndicatorStatus turnIndicatorStatus, Length odometer, Link id of referenceLane, Lane id of
+            // referenceLane, Length positionOnReferenceLane]
+            Object[] payload = (Object[]) event.getContent();
+            CrossSectionLink link = (CrossSectionLink) this.network.getLink(payload[7].toString());
+            Lane lane = (Lane) link.getCrossSectionElement(payload[8].toString());
+            LaneBasedGtu gtu = (LaneBasedGtu) this.network.getGTU(payload[0].toString());
+            LaneDataRoad laneData = new LaneDataRoad(lane);
+
+            if (!this.activeGtus.contains(gtu.getId()))
+            {
+                // GTU add was skipped during add event due to an improper phase of initialization, do here instead
+                processGtuAddEvent(laneData, new GtuDataRoad(gtu));
+                this.activeGtus.add(gtu.getId());
+            }
+            processGtuMoveEvent(laneData, (Length) payload[9], (Speed) payload[3], (Acceleration) payload[4], now(),
+                    new GtuDataRoad(gtu));
+        }
+        else if (event.getType().equals(Lane.GTU_ADD_EVENT))
+        {
+            // Payload: Object[] {String gtuId, int count_after_addition, String laneId, String linkId}
+            Object[] payload = (Object[]) event.getContent();
+            Lane lane = (Lane) ((CrossSectionLink) this.network.getLink((String) payload[3]))
+                    .getCrossSectionElement((String) payload[2]);
+            LaneDataRoad laneData = new LaneDataRoad(lane);
+            if (!getSamplerData().contains(laneData))
+            {
+                return; // we are not sampling this Lane
+            }
+            LaneBasedGtu gtu = (LaneBasedGtu) this.network.getGTU((String) payload[0]);
+
+            // Skip add when first encountering this GTU, it is in an improper phase of initialization.
+            // If interval-based, a GTU is also not in the active list in the moment of an instantaneous lane-change.
+            boolean active = this.activeGtus.contains(gtu.getId());
+            if (active)
+            {
+                Length position = Try.assign(() -> gtu.position(lane, RelativePosition.REFERENCE_POSITION),
+                        "Could not determine position.");
+                Speed speed = gtu.getSpeed();
+                Acceleration acceleration = gtu.getAcceleration();
+                processGtuAddEventWithMove(laneData, position, speed, acceleration, now(), new GtuDataRoad(gtu));
+            }
+
+            if (isIntervalBased())
+            {
+                double currentTime = now().getSI();
+                double next = Math.ceil(currentTime / this.samplingInterval.getSI()) * this.samplingInterval.getSI();
+                if (next > currentTime)
+                {
+                    // add sample at current time, then synchronize in interval
+                    notifySample(gtu, lane, false);
+                    scheduleSamplingInterval(gtu, lane, Duration.instantiateSI(next - currentTime));
+                }
+                else
+                {
+                    // already synchronous
+                    notifySample(gtu, lane, true);
+                }
+            }
+            else
+            {
+                this.activeLanesPerGtu.computeIfAbsent(gtu.getId(), (key) -> new LinkedHashSet<>()).add(lane);
+                gtu.addListener(this, LaneBasedGtu.LANEBASED_MOVE_EVENT, ReferenceType.WEAK);
+            }
+        }
+        else if (event.getType().equals(Lane.GTU_REMOVE_EVENT))
+        {
+            // Payload: Object[] {String gtuId, LaneBasedGtu gtu, int count_after_removal, Length position, String laneId,
+            // String linkId}
+            Object[] payload = (Object[]) event.getContent();
+            Lane lane = (Lane) ((CrossSectionLink) this.network.getLink((String) payload[5]))
+                    .getCrossSectionElement((String) payload[4]);
+            LaneDataRoad laneData = new LaneDataRoad(lane);
+            LaneBasedGtu gtu = (LaneBasedGtu) payload[1];
+            Length position = (Length) payload[3];
+            Speed speed = gtu.getSpeed();
+            Acceleration acceleration = gtu.getAcceleration();
+
+            processGtuRemoveEventWithMove(laneData, position, speed, acceleration, now(), new GtuDataRoad(gtu));
+
+            if (isIntervalBased())
+            {
+                Map<Lane, SimEventInterface<Duration>> events = this.eventsPerGtu.get(gtu.getId());
+                SimEventInterface<Duration> e = events.remove(lane);
+                if (e != null)
+                {
+                    this.simulator.cancelEvent(e);
+                }
+                if (events.isEmpty())
+                {
+                    this.eventsPerGtu.remove(gtu.getId());
+                    this.activeGtus.remove(gtu.getId());
+                }
+            }
+            else
+            {
+                this.activeLanesPerGtu.get(gtu.getId()).remove(lane);
+                if (this.activeLanesPerGtu.get(gtu.getId()).isEmpty())
+                {
+                    this.activeLanesPerGtu.remove(gtu.getId());
+                    gtu.removeListener(this, LaneBasedGtu.LANEBASED_MOVE_EVENT);
+                    this.activeGtus.remove(gtu.getId());
+                }
+            }
+        }
+    }
+
+    /**
+     * @return whether sampling is interval based
+     */
+    private boolean isIntervalBased()
+    {
+        return this.samplingInterval != null;
+    }
+
+    /**
+     * Schedules a sampling event for the given gtu on the given lane for the sampling interval from the current time.
+     * @param gtu LaneBasedGtu; gtu to sample
+     * @param lane Lane; lane where the gtu is at
+     * @param inTime Duration; relative time to schedule
+     */
+    private void scheduleSamplingInterval(final LaneBasedGtu gtu, final Lane lane, final Duration inTime)
+    {
+        SimEventInterface<Duration> simEvent;
+        try
+        {
+            simEvent = this.simulator.scheduleEventRel(inTime, this, "notifySample", new Object[] {gtu, lane, true});
+        }
+        catch (SimRuntimeException exception)
+        {
+            // should not happen with getSimulatorTime.add()
+            throw new RuntimeException("Scheduling sampling in the past.", exception);
+        }
+        this.eventsPerGtu.computeIfAbsent(gtu.getId(), (key) -> new LinkedHashMap<>()).put(lane, simEvent);
+    }
+
+    /**
+     * Samples a gtu and schedules the next sampling event. This is used for interval-based sampling.
+     * @param gtu LaneBasedGtu; gtu to sample
+     * @param lane Lane; lane direction where the gtu is at
+     * @param scheduleNext boolean; whether to schedule the next event
+     */
+    public final void notifySample(final LaneBasedGtu gtu, final Lane lane, final boolean scheduleNext)
+    {
+        LaneDataRoad laneData = new LaneDataRoad(lane);
+        try
+        {
+            Length position = gtu.position(lane, RelativePosition.REFERENCE_POSITION);
+            if (this.activeGtus.contains(gtu.getId()))
+            {
+                // already recording this GTU, just trigger a record through a move
+                processGtuMoveEvent(laneData, position, gtu.getSpeed(), gtu.getAcceleration(), now(), new GtuDataRoad(gtu));
+            }
+            else
+            {
+                // first time encountering this GTU so add, which also triggers a record through a move
+                processGtuAddEventWithMove(laneData, position, gtu.getSpeed(), gtu.getAcceleration(), now(),
+                        new GtuDataRoad(gtu));
+                this.activeGtus.add(gtu.getId());
+            }
+        }
+        catch (GtuException exception)
+        {
+            throw new RuntimeException("Requesting position on lane, but the GTU is not on the lane.", exception);
+        }
+        if (scheduleNext)
+        {
+            scheduleSamplingInterval(gtu, lane, this.samplingInterval);
+        }
+    }
+
+    /** {@inheritDoc} */
+    @Override
+    public final int hashCode()
+    {
+        final int prime = 31;
+        int result = super.hashCode();
+        result = prime * result + ((this.eventsPerGtu == null) ? 0 : this.eventsPerGtu.hashCode());
+        result = prime * result + ((this.samplingInterval == null) ? 0 : this.samplingInterval.hashCode());
+        result = prime * result + ((this.simulator == null) ? 0 : this.simulator.hashCode());
+        return result;
+    }
+
+    /** {@inheritDoc} */
+    @Override
+    public final boolean equals(final Object obj)
+    {
+        if (this == obj)
+        {
+            return true;
+        }
+        if (!super.equals(obj))
+        {
+            return false;
+        }
+        if (getClass() != obj.getClass())
+        {
+            return false;
+        }
+        RoadSampler other = (RoadSampler) obj;
+        if (this.eventsPerGtu == null)
+        {
+            if (other.eventsPerGtu != null)
+            {
+                return false;
+            }
+        }
+        else if (!this.eventsPerGtu.equals(other.eventsPerGtu))
+        {
+            return false;
+        }
+        if (this.samplingInterval == null)
+        {
+            if (other.samplingInterval != null)
+            {
+                return false;
+            }
+        }
+        else if (!this.samplingInterval.equals(other.samplingInterval))
+        {
+            return false;
+        }
+        if (this.simulator == null)
+        {
+            if (other.simulator != null)
+            {
+                return false;
+            }
+        }
+        else if (!this.simulator.equals(other.simulator))
+        {
+            return false;
+        }
+        return true;
+    }
+
+    /** {@inheritDoc} */
+    @Override
+    public final String toString()
+    {
+        return "RoadSampler [samplingInterval=" + this.samplingInterval + "]";
+        // do not use "this.eventPerGtu", it creates circular toString and hence stack overflow
+    }
+
+    /**
+     * Returns a factory to create a sampler.
+     * @param network RoadNetwork; network
+     * @return Factory; factory to create a sampler
+     */
+    public static Factory build(final RoadNetwork network)
+    {
+        return new Factory(network);
+    }
+
+    /** Factory for {@code RoadSampler}. */
+    public static final class Factory
+    {
+
+        /** Simulator. */
+        private final RoadNetwork network;
+
+        /** Registration of included extended data types. */
+        private final Set<ExtendedDataType<?, ?, ?, GtuDataRoad>> extendedDataTypes = new LinkedHashSet<>();
+
+        /** Set of registered filter data types. */
+        private final Set<FilterDataType<?>> filterDataTypes = new LinkedHashSet<>();
+
+        /** Frequency. */
+        private Frequency freq;
+
+        /**
+         * Constructor.
+         * @param network RoadNetwork; network
+         */
+        Factory(final RoadNetwork network)
+        {
+            this.network = network;
+        }
+
+        /**
+         * Register extended data type.
+         * @param extendedDataType ExtendedDataType&lt;?, ?, ?, GtuData&gt;; extended data type
+         * @return Factory; this factory
+         */
+        public Factory registerExtendedDataType(final ExtendedDataType<?, ?, ?, GtuDataRoad> extendedDataType)
+        {
+            Throw.whenNull(extendedDataType, "Extended data type may not be null.");
+            this.extendedDataTypes.add(extendedDataType);
+            return this;
+        }
+
+        /**
+         * Register filter data type.
+         * @param filterDataType FilterDataType&lt;?&gt;; filter data type
+         * @return Factory; this factory
+         */
+        public Factory registerFilterDataType(final FilterDataType<?> filterDataType)
+        {
+            Throw.whenNull(filterDataType, "Filter data type may not be null.");
+            this.filterDataTypes.add(filterDataType);
+            return this;
+        }
+
+        /**
+         * Sets the frequency. If no frequency is set, a sampler is created that records on move events of GTU's.
+         * @param frequency Frequency; frequency
+         * @return Factory; this factory
+         */
+        public Factory setFrequency(final Frequency frequency)
+        {
+            this.freq = frequency;
+            return this;
+        }
+
+        /**
+         * Create sampler.
+         * @return RoadSampler; sampler
+         */
+        public RoadSampler create()
+        {
+            return this.freq == null ? new RoadSampler(this.extendedDataTypes, this.filterDataTypes, this.network)
+                    : new RoadSampler(this.extendedDataTypes, this.filterDataTypes, this.network, this.freq);
+        }
+
+    }
+
+}