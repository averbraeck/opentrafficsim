package org.opentrafficsim.road.network.lane;

import java.util.LinkedHashMap;
import java.util.LinkedHashSet;
import java.util.List;
import java.util.Map;
import java.util.Set;
import java.util.UUID;

import org.djutils.draw.line.Polygon2d;
import org.djutils.exceptions.Throw;
<<<<<<< HEAD
import org.opentrafficsim.core.geometry.OtsGeometryException;
import org.opentrafficsim.core.geometry.OtsLine3d;
=======
import org.opentrafficsim.core.geometry.OtsLine2d;
>>>>>>> f812994a
import org.opentrafficsim.core.gtu.GtuType;
import org.opentrafficsim.core.network.LateralDirectionality;
import org.opentrafficsim.core.network.NetworkException;

/**
 * <p>
 * Copyright (c) 2013-2023 Delft University of Technology, PO Box 5, 2600 AA, Delft, the Netherlands. All rights reserved. <br>
 * BSD-style license. See <a href="https://opentrafficsim.org/docs/license.html">OpenTrafficSim License</a>.
 * </p>
 * @author <a href="https://github.com/averbraeck">Alexander Verbraeck</a>
 * @author <a href="https://tudelft.nl/staff/p.knoppers-1">Peter Knoppers</a>
 * @author <a href="https://dittlab.tudelft.nl">Wouter Schakel</a>
 */
public class Stripe extends CrossSectionElement
{
    /** */
    private static final long serialVersionUID = 20141025L;

    /** Type of the stripe, defining default permeability. */
    private final Type type;

    /** Type to overrule the normal type, e.g. rush-hour lanes without changing the appearance of the stripe. */
    private Type overruleType;

    /** Lateral permeability per GTU type and direction. */
    private final Map<GtuType, Set<LateralDirectionality>> permeabilityMap = new LinkedHashMap<>();

    /**
     * Constructor specifying geometry.
     * @param type Type; stripe type defining appearance and default permeability.
     * @param link CrossSectionLink; link.
     * @param centerLine OtsLine2d; center line.
     * @param contour Polygon2d; contour shape.
     * @param crossSectionSlices List&lt;CrossSectionSlice&gt;; cross-section slices.
     * @throws NetworkException when no cross-section slice is defined.
     */
    public Stripe(final Type type, final CrossSectionLink link, final OtsLine2d centerLine, final Polygon2d contour,
            final List<CrossSectionSlice> crossSectionSlices) throws NetworkException
    {
<<<<<<< HEAD
        super(parentLink, UUID.randomUUID().toString(), startCenterPosition, endCenterPosition, beginWidth, endWidth,
                fixGradualLateralOffset);
        Throw.whenNull(type, "Type may not be null.");
        this.type = type;
    }

    public Stripe(final Type type, final CrossSectionLink parentLink, OtsLine3d centerLine, final Length offsetStart, final Length offsetEnd,
                  final Length beginWidth, final Length endWidth ) throws OtsGeometryException, NetworkException
    {
        super(parentLink, UUID.randomUUID().toString(), centerLine, offsetStart, offsetEnd, beginWidth, endWidth);
        Throw.whenNull(type, "Type may not be null.");
        this.type = type;
    }

    /**
     * Constructor for constant properties along the length.
     * @param type Type; strip type defining appearance and default permeability.
     * @param parentLink CrossSectionLink; Cross Section Link to which the element belongs.
     * @param lateralCenterPosition Length; the lateral start position compared to the linear geometry of the Cross Section
     *            Link.
     * @param width Length; start width, positioned &lt;i&gt;symmetrically around&lt;/i&gt; the lateral start position.
     * @throws OtsGeometryException when creation of the center line or contour geometry fails
     * @throws NetworkException when id equal to null or not unique
     */
    public Stripe(final Type type, final CrossSectionLink parentLink, final Length lateralCenterPosition, final Length width)
            throws OtsGeometryException, NetworkException
    {
        this(type, parentLink, lateralCenterPosition, lateralCenterPosition, width, width, false);
    }

    /**
     * Constructor for elaborate longitudinal property changes.
     * @param type Type; strip type defining appearance and default permeability.
     * @param parentLink CrossSectionLink; Cross Section Link to which the element belongs.
     * @param crossSectionSlices List&lt;CrossSectionSlice&gt;; The offsets and widths at positions along the line, relative to
     *            the design line of the parent link. If there is just one with and offset, there should just be one element in
     *            the list with Length = 0. If there are more slices, the last one should be at the length of the design line.
     *            If not, a NetworkException is thrown.
     * @throws OtsGeometryException when creation of the center line or contour geometry fails
     * @throws NetworkException when id equal to null or not unique
     */
    public Stripe(final Type type, final CrossSectionLink parentLink, final List<CrossSectionSlice> crossSectionSlices)
            throws OtsGeometryException, NetworkException
    {
        super(parentLink, UUID.randomUUID().toString(), crossSectionSlices);
=======
        super(link, UUID.randomUUID().toString(), centerLine, contour, crossSectionSlices);
>>>>>>> f812994a
        Throw.whenNull(type, "Type may not be null.");
        this.type = type;
    }

    /**
     * Returns the stripe type.
     * @return Type; stripe type.
     */
    public Type getType()
    {
        return this.type;
    }

    /**
     * Sets an overruling stripe type. This can be used for e.g. rush-hour lanes, without changing the appearance of the stripe.
     * Note that custom set permeabilities (addPermeability()) remain active.
     * @param overruleType Type; overruling stripe type.
     */
    public void setOverruleType(final Type overruleType)
    {
        this.overruleType = overruleType;
    }

    /**
     * Clears the overrule type, after which the normal type will hold.
     */
    public void clearOverruleType()
    {
        this.overruleType = null;
    }

    /**
     * Returns the currently active stripe type.
     * @return Type; the currently active stripe type.
     */
    private Type activeType()
    {
        return this.overruleType == null ? this.type : this.overruleType;
    }

    /**
     * Add lateral permeability for a GTU type in the direction of the design line of the overarching CrossSectionLink. Add NONE
     * to prevent lane changes relative to the stripe type. Add LEFT or RIGHT, or both in two calls, to enable lane changes
     * relative to the stripe type.
     * @param gtuType GtuType; GTU type to add permeability for.
     * @param lateralDirection LateralDirectionality; direction to add compared to the direction of the design line.
     */
    public void addPermeability(final GtuType gtuType, final LateralDirectionality lateralDirection)
    {
        if (!this.permeabilityMap.containsKey(gtuType))
        {
            this.permeabilityMap.put(gtuType, new LinkedHashSet<LateralDirectionality>(2));
        }
        this.permeabilityMap.get(gtuType).add(lateralDirection);
    }

    /**
     * Returns whether the given GTU type is allowed to cross the line in the given lateral direction.
     * @param gtuType GtuType; GTU type to look for.
     * @param lateralDirection LateralDirectionality; direction to look for (LEFT or RIGHT) compared to the direction of the
     *            design line.
     * @return whether the road marker is permeable for the GTU type.
     */
    public final boolean isPermeable(final GtuType gtuType, final LateralDirectionality lateralDirection)
    {
        Throw.when(lateralDirection.isNone(), RuntimeException.class,
                "May not request NONE lateral direction for permeability.");
        for (GtuType testGtuType = gtuType; null != testGtuType; testGtuType = testGtuType.getParent())
        {
            Set<LateralDirectionality> set = this.permeabilityMap.get(testGtuType);
            if (null != set)
            {
                return set.contains(lateralDirection);
            }
        }
        return lateralDirection.isLeft() ? activeType().left() : activeType().right;
    }

    /**
     * Defines the visible type of the stripe, and the standard permeability that pertains to it.
     * <p>
     * Copyright (c) 2022-2023 Delft University of Technology, PO Box 5, 2600 AA, Delft, the Netherlands. All rights reserved.
     * <br>
     * BSD-style license. See <a href="https://opentrafficsim.org/docs/license.html">OpenTrafficSim License</a>.
     * </p>
     * @author <a href="https://github.com/averbraeck">Alexander Verbraeck</a>
     * @author <a href="https://tudelft.nl/staff/p.knoppers-1">Peter Knoppers</a>
     * @author <a href="https://dittlab.tudelft.nl">Wouter Schakel</a>
     */
    public enum Type
    {
        /** Single solid line. */
        SOLID(false, false),

        /** Line |¦ allow to go to left, but not to right. */
        LEFT(true, false),

        /** Line ¦| allow to go to right, but not to left. */
        RIGHT(false, true),

        /** Dashes ¦ allow to cross in both directions. */
        DASHED(true, true),

        /** Double solid line ||, don't cross. */
        DOUBLE(false, false),

        /** Block : allow to cross in both directions. */
        BLOCK(true, true);

        /** Left permeable. */
        private final boolean left;

        /** Right permeable. */
        private final boolean right;

        /**
         * Constructor setting permeability.
         * @param left boolean; left permeability.
         * @param right boolean; right permeability.
         */
        Type(final boolean left, final boolean right)
        {
            this.left = left;
            this.right = right;
        }

        /**
         * Returns the left permeability.
         * @return boolean; left permeability.
         */
        public boolean left()
        {
            return this.left;
        }

        /**
         * Returns the right permeability.
         * @return boolean; right permeability.
         */
        public boolean right()
        {
            return this.right;
        }
    }

}
<|MERGE_RESOLUTION|>--- conflicted
+++ resolved
@@ -1,251 +1,198 @@
-package org.opentrafficsim.road.network.lane;
-
-import java.util.LinkedHashMap;
-import java.util.LinkedHashSet;
-import java.util.List;
-import java.util.Map;
-import java.util.Set;
-import java.util.UUID;
-
-import org.djutils.draw.line.Polygon2d;
-import org.djutils.exceptions.Throw;
-<<<<<<< HEAD
-import org.opentrafficsim.core.geometry.OtsGeometryException;
-import org.opentrafficsim.core.geometry.OtsLine3d;
-=======
-import org.opentrafficsim.core.geometry.OtsLine2d;
->>>>>>> f812994a
-import org.opentrafficsim.core.gtu.GtuType;
-import org.opentrafficsim.core.network.LateralDirectionality;
-import org.opentrafficsim.core.network.NetworkException;
-
-/**
- * <p>
- * Copyright (c) 2013-2023 Delft University of Technology, PO Box 5, 2600 AA, Delft, the Netherlands. All rights reserved. <br>
- * BSD-style license. See <a href="https://opentrafficsim.org/docs/license.html">OpenTrafficSim License</a>.
- * </p>
- * @author <a href="https://github.com/averbraeck">Alexander Verbraeck</a>
- * @author <a href="https://tudelft.nl/staff/p.knoppers-1">Peter Knoppers</a>
- * @author <a href="https://dittlab.tudelft.nl">Wouter Schakel</a>
- */
-public class Stripe extends CrossSectionElement
-{
-    /** */
-    private static final long serialVersionUID = 20141025L;
-
-    /** Type of the stripe, defining default permeability. */
-    private final Type type;
-
-    /** Type to overrule the normal type, e.g. rush-hour lanes without changing the appearance of the stripe. */
-    private Type overruleType;
-
-    /** Lateral permeability per GTU type and direction. */
-    private final Map<GtuType, Set<LateralDirectionality>> permeabilityMap = new LinkedHashMap<>();
-
-    /**
-     * Constructor specifying geometry.
-     * @param type Type; stripe type defining appearance and default permeability.
-     * @param link CrossSectionLink; link.
-     * @param centerLine OtsLine2d; center line.
-     * @param contour Polygon2d; contour shape.
-     * @param crossSectionSlices List&lt;CrossSectionSlice&gt;; cross-section slices.
-     * @throws NetworkException when no cross-section slice is defined.
-     */
-    public Stripe(final Type type, final CrossSectionLink link, final OtsLine2d centerLine, final Polygon2d contour,
-            final List<CrossSectionSlice> crossSectionSlices) throws NetworkException
-    {
-<<<<<<< HEAD
-        super(parentLink, UUID.randomUUID().toString(), startCenterPosition, endCenterPosition, beginWidth, endWidth,
-                fixGradualLateralOffset);
-        Throw.whenNull(type, "Type may not be null.");
-        this.type = type;
-    }
-
-    public Stripe(final Type type, final CrossSectionLink parentLink, OtsLine3d centerLine, final Length offsetStart, final Length offsetEnd,
-                  final Length beginWidth, final Length endWidth ) throws OtsGeometryException, NetworkException
-    {
-        super(parentLink, UUID.randomUUID().toString(), centerLine, offsetStart, offsetEnd, beginWidth, endWidth);
-        Throw.whenNull(type, "Type may not be null.");
-        this.type = type;
-    }
-
-    /**
-     * Constructor for constant properties along the length.
-     * @param type Type; strip type defining appearance and default permeability.
-     * @param parentLink CrossSectionLink; Cross Section Link to which the element belongs.
-     * @param lateralCenterPosition Length; the lateral start position compared to the linear geometry of the Cross Section
-     *            Link.
-     * @param width Length; start width, positioned &lt;i&gt;symmetrically around&lt;/i&gt; the lateral start position.
-     * @throws OtsGeometryException when creation of the center line or contour geometry fails
-     * @throws NetworkException when id equal to null or not unique
-     */
-    public Stripe(final Type type, final CrossSectionLink parentLink, final Length lateralCenterPosition, final Length width)
-            throws OtsGeometryException, NetworkException
-    {
-        this(type, parentLink, lateralCenterPosition, lateralCenterPosition, width, width, false);
-    }
-
-    /**
-     * Constructor for elaborate longitudinal property changes.
-     * @param type Type; strip type defining appearance and default permeability.
-     * @param parentLink CrossSectionLink; Cross Section Link to which the element belongs.
-     * @param crossSectionSlices List&lt;CrossSectionSlice&gt;; The offsets and widths at positions along the line, relative to
-     *            the design line of the parent link. If there is just one with and offset, there should just be one element in
-     *            the list with Length = 0. If there are more slices, the last one should be at the length of the design line.
-     *            If not, a NetworkException is thrown.
-     * @throws OtsGeometryException when creation of the center line or contour geometry fails
-     * @throws NetworkException when id equal to null or not unique
-     */
-    public Stripe(final Type type, final CrossSectionLink parentLink, final List<CrossSectionSlice> crossSectionSlices)
-            throws OtsGeometryException, NetworkException
-    {
-        super(parentLink, UUID.randomUUID().toString(), crossSectionSlices);
-=======
-        super(link, UUID.randomUUID().toString(), centerLine, contour, crossSectionSlices);
->>>>>>> f812994a
-        Throw.whenNull(type, "Type may not be null.");
-        this.type = type;
-    }
-
-    /**
-     * Returns the stripe type.
-     * @return Type; stripe type.
-     */
-    public Type getType()
-    {
-        return this.type;
-    }
-
-    /**
-     * Sets an overruling stripe type. This can be used for e.g. rush-hour lanes, without changing the appearance of the stripe.
-     * Note that custom set permeabilities (addPermeability()) remain active.
-     * @param overruleType Type; overruling stripe type.
-     */
-    public void setOverruleType(final Type overruleType)
-    {
-        this.overruleType = overruleType;
-    }
-
-    /**
-     * Clears the overrule type, after which the normal type will hold.
-     */
-    public void clearOverruleType()
-    {
-        this.overruleType = null;
-    }
-
-    /**
-     * Returns the currently active stripe type.
-     * @return Type; the currently active stripe type.
-     */
-    private Type activeType()
-    {
-        return this.overruleType == null ? this.type : this.overruleType;
-    }
-
-    /**
-     * Add lateral permeability for a GTU type in the direction of the design line of the overarching CrossSectionLink. Add NONE
-     * to prevent lane changes relative to the stripe type. Add LEFT or RIGHT, or both in two calls, to enable lane changes
-     * relative to the stripe type.
-     * @param gtuType GtuType; GTU type to add permeability for.
-     * @param lateralDirection LateralDirectionality; direction to add compared to the direction of the design line.
-     */
-    public void addPermeability(final GtuType gtuType, final LateralDirectionality lateralDirection)
-    {
-        if (!this.permeabilityMap.containsKey(gtuType))
-        {
-            this.permeabilityMap.put(gtuType, new LinkedHashSet<LateralDirectionality>(2));
-        }
-        this.permeabilityMap.get(gtuType).add(lateralDirection);
-    }
-
-    /**
-     * Returns whether the given GTU type is allowed to cross the line in the given lateral direction.
-     * @param gtuType GtuType; GTU type to look for.
-     * @param lateralDirection LateralDirectionality; direction to look for (LEFT or RIGHT) compared to the direction of the
-     *            design line.
-     * @return whether the road marker is permeable for the GTU type.
-     */
-    public final boolean isPermeable(final GtuType gtuType, final LateralDirectionality lateralDirection)
-    {
-        Throw.when(lateralDirection.isNone(), RuntimeException.class,
-                "May not request NONE lateral direction for permeability.");
-        for (GtuType testGtuType = gtuType; null != testGtuType; testGtuType = testGtuType.getParent())
-        {
-            Set<LateralDirectionality> set = this.permeabilityMap.get(testGtuType);
-            if (null != set)
-            {
-                return set.contains(lateralDirection);
-            }
-        }
-        return lateralDirection.isLeft() ? activeType().left() : activeType().right;
-    }
-
-    /**
-     * Defines the visible type of the stripe, and the standard permeability that pertains to it.
-     * <p>
-     * Copyright (c) 2022-2023 Delft University of Technology, PO Box 5, 2600 AA, Delft, the Netherlands. All rights reserved.
-     * <br>
-     * BSD-style license. See <a href="https://opentrafficsim.org/docs/license.html">OpenTrafficSim License</a>.
-     * </p>
-     * @author <a href="https://github.com/averbraeck">Alexander Verbraeck</a>
-     * @author <a href="https://tudelft.nl/staff/p.knoppers-1">Peter Knoppers</a>
-     * @author <a href="https://dittlab.tudelft.nl">Wouter Schakel</a>
-     */
-    public enum Type
-    {
-        /** Single solid line. */
-        SOLID(false, false),
-
-        /** Line |¦ allow to go to left, but not to right. */
-        LEFT(true, false),
-
-        /** Line ¦| allow to go to right, but not to left. */
-        RIGHT(false, true),
-
-        /** Dashes ¦ allow to cross in both directions. */
-        DASHED(true, true),
-
-        /** Double solid line ||, don't cross. */
-        DOUBLE(false, false),
-
-        /** Block : allow to cross in both directions. */
-        BLOCK(true, true);
-
-        /** Left permeable. */
-        private final boolean left;
-
-        /** Right permeable. */
-        private final boolean right;
-
-        /**
-         * Constructor setting permeability.
-         * @param left boolean; left permeability.
-         * @param right boolean; right permeability.
-         */
-        Type(final boolean left, final boolean right)
-        {
-            this.left = left;
-            this.right = right;
-        }
-
-        /**
-         * Returns the left permeability.
-         * @return boolean; left permeability.
-         */
-        public boolean left()
-        {
-            return this.left;
-        }
-
-        /**
-         * Returns the right permeability.
-         * @return boolean; right permeability.
-         */
-        public boolean right()
-        {
-            return this.right;
-        }
-    }
-
-}
+package org.opentrafficsim.road.network.lane;
+
+import java.util.LinkedHashMap;
+import java.util.LinkedHashSet;
+import java.util.List;
+import java.util.Map;
+import java.util.Set;
+import java.util.UUID;
+
+import org.djutils.draw.line.Polygon2d;
+import org.djutils.exceptions.Throw;
+import org.opentrafficsim.core.geometry.OtsLine2d;
+import org.opentrafficsim.core.gtu.GtuType;
+import org.opentrafficsim.core.network.LateralDirectionality;
+import org.opentrafficsim.core.network.NetworkException;
+
+/**
+ * <p>
+ * Copyright (c) 2013-2023 Delft University of Technology, PO Box 5, 2600 AA, Delft, the Netherlands. All rights reserved. <br>
+ * BSD-style license. See <a href="https://opentrafficsim.org/docs/license.html">OpenTrafficSim License</a>.
+ * </p>
+ * @author <a href="https://github.com/averbraeck">Alexander Verbraeck</a>
+ * @author <a href="https://tudelft.nl/staff/p.knoppers-1">Peter Knoppers</a>
+ * @author <a href="https://dittlab.tudelft.nl">Wouter Schakel</a>
+ */
+public class Stripe extends CrossSectionElement
+{
+    /** */
+    private static final long serialVersionUID = 20141025L;
+
+    /** Type of the stripe, defining default permeability. */
+    private final Type type;
+
+    /** Type to overrule the normal type, e.g. rush-hour lanes without changing the appearance of the stripe. */
+    private Type overruleType;
+
+    /** Lateral permeability per GTU type and direction. */
+    private final Map<GtuType, Set<LateralDirectionality>> permeabilityMap = new LinkedHashMap<>();
+
+    /**
+     * Constructor specifying geometry.
+     * @param type Type; stripe type defining appearance and default permeability.
+     * @param link CrossSectionLink; link.
+     * @param centerLine OtsLine2d; center line.
+     * @param contour Polygon2d; contour shape.
+     * @param crossSectionSlices List&lt;CrossSectionSlice&gt;; cross-section slices.
+     * @throws NetworkException when no cross-section slice is defined.
+     */
+    public Stripe(final Type type, final CrossSectionLink link, final OtsLine2d centerLine, final Polygon2d contour,
+            final List<CrossSectionSlice> crossSectionSlices) throws NetworkException
+    {
+        super(link, UUID.randomUUID().toString(), centerLine, contour, crossSectionSlices);
+        Throw.whenNull(type, "Type may not be null.");
+        this.type = type;
+    }
+
+    /**
+     * Returns the stripe type.
+     * @return Type; stripe type.
+     */
+    public Type getType()
+    {
+        return this.type;
+    }
+
+    /**
+     * Sets an overruling stripe type. This can be used for e.g. rush-hour lanes, without changing the appearance of the stripe.
+     * Note that custom set permeabilities (addPermeability()) remain active.
+     * @param overruleType Type; overruling stripe type.
+     */
+    public void setOverruleType(final Type overruleType)
+    {
+        this.overruleType = overruleType;
+    }
+
+    /**
+     * Clears the overrule type, after which the normal type will hold.
+     */
+    public void clearOverruleType()
+    {
+        this.overruleType = null;
+    }
+
+    /**
+     * Returns the currently active stripe type.
+     * @return Type; the currently active stripe type.
+     */
+    private Type activeType()
+    {
+        return this.overruleType == null ? this.type : this.overruleType;
+    }
+
+    /**
+     * Add lateral permeability for a GTU type in the direction of the design line of the overarching CrossSectionLink. Add NONE
+     * to prevent lane changes relative to the stripe type. Add LEFT or RIGHT, or both in two calls, to enable lane changes
+     * relative to the stripe type.
+     * @param gtuType GtuType; GTU type to add permeability for.
+     * @param lateralDirection LateralDirectionality; direction to add compared to the direction of the design line.
+     */
+    public void addPermeability(final GtuType gtuType, final LateralDirectionality lateralDirection)
+    {
+        if (!this.permeabilityMap.containsKey(gtuType))
+        {
+            this.permeabilityMap.put(gtuType, new LinkedHashSet<LateralDirectionality>(2));
+        }
+        this.permeabilityMap.get(gtuType).add(lateralDirection);
+    }
+
+    /**
+     * Returns whether the given GTU type is allowed to cross the line in the given lateral direction.
+     * @param gtuType GtuType; GTU type to look for.
+     * @param lateralDirection LateralDirectionality; direction to look for (LEFT or RIGHT) compared to the direction of the
+     *            design line.
+     * @return whether the road marker is permeable for the GTU type.
+     */
+    public final boolean isPermeable(final GtuType gtuType, final LateralDirectionality lateralDirection)
+    {
+        Throw.when(lateralDirection.isNone(), RuntimeException.class,
+                "May not request NONE lateral direction for permeability.");
+        for (GtuType testGtuType = gtuType; null != testGtuType; testGtuType = testGtuType.getParent())
+        {
+            Set<LateralDirectionality> set = this.permeabilityMap.get(testGtuType);
+            if (null != set)
+            {
+                return set.contains(lateralDirection);
+            }
+        }
+        return lateralDirection.isLeft() ? activeType().left() : activeType().right;
+    }
+
+    /**
+     * Defines the visible type of the stripe, and the standard permeability that pertains to it.
+     * <p>
+     * Copyright (c) 2022-2023 Delft University of Technology, PO Box 5, 2600 AA, Delft, the Netherlands. All rights reserved.
+     * <br>
+     * BSD-style license. See <a href="https://opentrafficsim.org/docs/license.html">OpenTrafficSim License</a>.
+     * </p>
+     * @author <a href="https://github.com/averbraeck">Alexander Verbraeck</a>
+     * @author <a href="https://tudelft.nl/staff/p.knoppers-1">Peter Knoppers</a>
+     * @author <a href="https://dittlab.tudelft.nl">Wouter Schakel</a>
+     */
+    public enum Type
+    {
+        /** Single solid line. */
+        SOLID(false, false),
+
+        /** Line |¦ allow to go to left, but not to right. */
+        LEFT(true, false),
+
+        /** Line ¦| allow to go to right, but not to left. */
+        RIGHT(false, true),
+
+        /** Dashes ¦ allow to cross in both directions. */
+        DASHED(true, true),
+
+        /** Double solid line ||, don't cross. */
+        DOUBLE(false, false),
+
+        /** Block : allow to cross in both directions. */
+        BLOCK(true, true);
+
+        /** Left permeable. */
+        private final boolean left;
+
+        /** Right permeable. */
+        private final boolean right;
+
+        /**
+         * Constructor setting permeability.
+         * @param left boolean; left permeability.
+         * @param right boolean; right permeability.
+         */
+        Type(final boolean left, final boolean right)
+        {
+            this.left = left;
+            this.right = right;
+        }
+
+        /**
+         * Returns the left permeability.
+         * @return boolean; left permeability.
+         */
+        public boolean left()
+        {
+            return this.left;
+        }
+
+        /**
+         * Returns the right permeability.
+         * @return boolean; right permeability.
+         */
+        public boolean right()
+        {
+            return this.right;
+        }
+    }
+
+}