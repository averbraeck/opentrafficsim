--- conflicted
+++ resolved
@@ -1,558 +1,553 @@
-package org.opentrafficsim.demo;
-
-import java.rmi.RemoteException;
-import java.util.ArrayList;
-import java.util.LinkedHashSet;
-import java.util.List;
-import java.util.Map;
-import java.util.Set;
-import java.util.SortedMap;
-import java.util.TreeMap;
-
-import javax.naming.NamingException;
-
-import org.djunits.unit.DurationUnit;
-import org.djunits.unit.LengthUnit;
-import org.djunits.unit.SpeedUnit;
-import org.djunits.unit.util.UNITS;
-import org.djunits.value.vdouble.scalar.Direction;
-import org.djunits.value.vdouble.scalar.Duration;
-import org.djunits.value.vdouble.scalar.Length;
-import org.djunits.value.vdouble.scalar.Speed;
-import org.djunits.value.vdouble.scalar.base.DoubleScalar;
-import org.djutils.event.Event;
-import org.djutils.event.EventListener;
-import org.djutils.event.EventType;
-import org.opentrafficsim.base.parameters.ParameterException;
-import org.opentrafficsim.core.compatibility.Compatible;
-import org.opentrafficsim.core.definitions.DefaultsNl;
-import org.opentrafficsim.core.distributions.Distribution;
-import org.opentrafficsim.core.distributions.Distribution.FrequencyAndObject;
-import org.opentrafficsim.core.distributions.Generator;
-import org.opentrafficsim.core.distributions.ProbabilityException;
-import org.opentrafficsim.core.dsol.AbstractOtsModel;
-import org.opentrafficsim.core.dsol.OtsSimulatorInterface;
-import org.opentrafficsim.core.geometry.OtsGeometryException;
-import org.opentrafficsim.core.geometry.OtsPoint3D;
-import org.opentrafficsim.core.gtu.Gtu;
-import org.opentrafficsim.core.gtu.GtuException;
-import org.opentrafficsim.core.gtu.GtuType;
-import org.opentrafficsim.core.idgenerator.IdGenerator;
-import org.opentrafficsim.core.network.Network;
-import org.opentrafficsim.core.network.NetworkException;
-import org.opentrafficsim.core.network.Node;
-import org.opentrafficsim.core.network.route.FixedRouteGenerator;
-import org.opentrafficsim.core.network.route.ProbabilisticRouteGenerator;
-import org.opentrafficsim.core.network.route.Route;
-import org.opentrafficsim.core.parameters.ParameterFactory;
-import org.opentrafficsim.core.units.distributions.ContinuousDistDoubleScalar;
-import org.opentrafficsim.road.definitions.DefaultsRoadNl;
-import org.opentrafficsim.road.gtu.generator.CfRoomChecker;
-import org.opentrafficsim.road.gtu.generator.GeneratorPositions;
-import org.opentrafficsim.road.gtu.generator.LaneBasedGtuGenerator;
-import org.opentrafficsim.road.gtu.generator.characteristics.LaneBasedTemplateGtuType;
-import org.opentrafficsim.road.gtu.generator.characteristics.LaneBasedTemplateGtuTypeDistribution;
-import org.opentrafficsim.road.gtu.lane.tactical.following.IdmPlusFactory;
-import org.opentrafficsim.road.gtu.lane.tactical.lmrs.DefaultLmrsPerceptionFactory;
-import org.opentrafficsim.road.gtu.lane.tactical.lmrs.LmrsFactory;
-import org.opentrafficsim.road.gtu.strategical.LaneBasedStrategicalPlanner;
-import org.opentrafficsim.road.gtu.strategical.LaneBasedStrategicalPlannerFactory;
-import org.opentrafficsim.road.gtu.strategical.route.LaneBasedStrategicalRoutePlannerFactory;
-import org.opentrafficsim.road.network.OtsRoadNetwork;
-import org.opentrafficsim.road.network.factory.LaneFactory;
-import org.opentrafficsim.road.network.lane.CrossSectionLink;
-import org.opentrafficsim.road.network.lane.Lane;
-import org.opentrafficsim.road.network.lane.LanePosition;
-import org.opentrafficsim.road.network.lane.LaneType;
-import org.opentrafficsim.road.network.lane.OtsRoadNode;
-<<<<<<< HEAD
-import org.opentrafficsim.road.network.lane.object.detector.SinkDetector;
-=======
-import org.opentrafficsim.road.network.lane.object.sensor.SinkDetector;
->>>>>>> b8e1e239
-
-import nl.tudelft.simulation.dsol.SimRuntimeException;
-import nl.tudelft.simulation.dsol.model.inputparameters.InputParameterDouble;
-import nl.tudelft.simulation.dsol.model.inputparameters.InputParameterException;
-import nl.tudelft.simulation.dsol.model.inputparameters.InputParameterMap;
-import nl.tudelft.simulation.dsol.model.inputparameters.InputParameterSelectionMap;
-import nl.tudelft.simulation.jstats.distributions.DistContinuous;
-import nl.tudelft.simulation.jstats.distributions.DistErlang;
-import nl.tudelft.simulation.jstats.distributions.DistUniform;
-import nl.tudelft.simulation.jstats.streams.MersenneTwister;
-import nl.tudelft.simulation.jstats.streams.StreamInterface;
-
-/**
- * Simulate a single lane road of 5 km length. Vehicles are generated at a constant rate of 1500 veh/hour. At time 300s a
- * blockade is inserted at position 4 km; this blockade is removed at time 500s. The used car following algorithm is IDM+
- * <a href="http://opentrafficsim.org/downloads/MOTUS%20reference.pdf"><i>Integrated Lane Change Model with Relaxation and
- * Synchronization</i>, by Wouter J. Schakel, Victor L. Knoop and Bart van Arem, 2012</a>. <br>
- * Output is a set of block charts:
- * <ul>
- * <li>Traffic density</li>
- * <li>Speed</li>
- * <li>Flow</li>
- * <li>Acceleration</li>
- * </ul>
- * All these graphs display simulation time along the horizontal axis and distance along the road along the vertical axis.
- * <p>
- * Copyright (c) 2013-2022 Delft University of Technology, PO Box 5, 2600 AA, Delft, the Netherlands. All rights reserved. <br>
- * BSD-style license. See <a href="https://opentrafficsim.org/docs/license.html">OpenTrafficSim License</a>.
- * <p>
- * @author <a href="https://tudelft.nl/staff/p.knoppers-1">Peter Knoppers</a>
- */
-public class NetworksModel extends AbstractOtsModel implements EventListener, UNITS
-{
-    /** */
-    private static final long serialVersionUID = 20140815L;
-
-    /** The network. */
-    private final OtsRoadNetwork network = new OtsRoadNetwork("network", getSimulator());
-
-    /** Strategical planner generator for cars. */
-    private LaneBasedStrategicalPlannerFactory<LaneBasedStrategicalPlanner> strategicalPlannerFactoryCars = null;
-
-    /** Strategical planner generator for trucks. */
-    private LaneBasedStrategicalPlannerFactory<LaneBasedStrategicalPlanner> strategicalPlannerFactoryTrucks = null;
-
-    /** The probability that the next generated GTU is a passenger car. */
-    private double carProbability;
-
-    /** Minimum distance. */
-    private Length minimumDistance = new Length(0, METER);
-
-    /** Maximum distance. */
-    private Length maximumDistance = new Length(5000, METER);
-
-    /** The random number generator used to decide what kind of GTU to generate. */
-    private StreamInterface stream = new MersenneTwister(12345);
-
-    /** The route generator for the main line. */
-    private Generator<Route> routeGeneratorMain;
-
-    /** The route generator for the onramp. */
-    private Generator<Route> routeGeneratorRamp;
-
-    /** The speed limit. */
-    private Speed speedLimit = new Speed(60, KM_PER_HOUR);
-
-    /** The sequence of Lanes that all vehicles will follow. */
-    private List<List<Lane>> paths = new ArrayList<>();
-
-    /** Id generator (used by all generators). */
-    private IdGenerator idGenerator = new IdGenerator("");
-
-    /** The probability distribution for the variable part of the headway. */
-    private DistContinuous headwayGenerator;
-
-    /**
-     * @param simulator OTSSimulatorInterface; the simulator for this model
-     */
-    public NetworksModel(final OtsSimulatorInterface simulator)
-    {
-        super(simulator);
-        createInputParameters();
-    }
-
-    /**
-     * Create input parameters for the networks demo.
-     */
-    private void createInputParameters()
-    {
-        InputParameterHelper.makeInputParameterMapCarTruck(this.inputParameterMap, 1.0);
-        try
-        {
-            InputParameterMap genericMap = (InputParameterMap) this.inputParameterMap.get("generic");
-
-            genericMap.add(new InputParameterDouble("flow", "Flow per input lane", "Traffic flow per input lane", 500d, 0d,
-                    3000d, true, true, "%.0f veh/h", 1.5));
-
-            SortedMap<String, String> networks = new TreeMap<>();
-            networks.put("Merge 1 plus 1 into 1", "M111");
-            networks.put("Merge 2 plus 1 into 2", "M212");
-            networks.put("Merge 2 plus 2 into 4", "M224");
-            networks.put("Split 1 into 1 plus 1", "S111");
-            networks.put("Split 2 into 1 plus 2", "S212");
-            networks.put("Split 4 into 2 plus 2", "S422");
-            InputParameterSelectionMap<String, String> paramSelect = new InputParameterSelectionMap<String, String>("network",
-                    "Network to run simulation for", "Network to run simulaton for", networks, "M111", 2.0);
-            genericMap.add(paramSelect);
-        }
-        catch (InputParameterException exception)
-        {
-            exception.printStackTrace();
-        }
-
-    }
-
-    /** {@inheritDoc} */
-    @Override
-    @SuppressWarnings("checkstyle:methodlength")
-    public final void constructModel() throws SimRuntimeException
-    {
-        this.network.addListener(this, Network.GTU_ADD_EVENT);
-        this.network.addListener(this, Network.GTU_REMOVE_EVENT);
-        try
-        {
-            GtuType car = DefaultsNl.CAR;
-            this.carProbability = (double) getInputParameter("generic.carProbability");
-
-            ParameterFactory params = new InputParameterHelper(getInputParameterMap());
-            this.strategicalPlannerFactoryCars = new LaneBasedStrategicalRoutePlannerFactory(
-                    new LmrsFactory(new IdmPlusFactory(this.stream), new DefaultLmrsPerceptionFactory()), params);
-            this.strategicalPlannerFactoryTrucks = new LaneBasedStrategicalRoutePlannerFactory(
-                    new LmrsFactory(new IdmPlusFactory(this.stream), new DefaultLmrsPerceptionFactory()), params);
-
-            OtsPoint3D pFrom2a = new OtsPoint3D(0, -50, 0);
-            OtsPoint3D pFrom2b = new OtsPoint3D(490, -0.5, 0);
-            Direction onrampDirection = pFrom2a.horizontalDirection(pFrom2b);
-            OtsRoadNode from = new OtsRoadNode(this.network, "From", new OtsPoint3D(0, 0, 0), Direction.ZERO);
-            OtsRoadNode end = new OtsRoadNode(this.network, "End", new OtsPoint3D(2000, 0, 0), Direction.ZERO);
-            OtsRoadNode from2a = new OtsRoadNode(this.network, "From2a", pFrom2a, onrampDirection);
-            OtsRoadNode from2b = new OtsRoadNode(this.network, "From2b", pFrom2b, onrampDirection);
-            OtsRoadNode firstVia = new OtsRoadNode(this.network, "Via1", new OtsPoint3D(500, 0, 0), Direction.ZERO);
-            OtsPoint3D pEnd2a = new OtsPoint3D(1020, -0.5, 0);
-            OtsPoint3D pEnd2b = new OtsPoint3D(2000, -50, 0);
-            Direction offrampDirection = pEnd2a.horizontalDirection(pEnd2b);
-            OtsRoadNode end2a = new OtsRoadNode(this.network, "End2a", pEnd2a, offrampDirection);
-            OtsRoadNode end2b = new OtsRoadNode(this.network, "End2b", pEnd2b, offrampDirection);
-            OtsRoadNode secondVia = new OtsRoadNode(this.network, "Via2", new OtsPoint3D(1000, 0, 0), Direction.ZERO);
-
-            String networkType = getInputParameter("generic.network").toString();
-            boolean merge = networkType.startsWith("M");
-            int lanesOnMain = Integer.parseInt("" + networkType.charAt(merge ? 1 : 3));
-            int lanesOnBranch = Integer.parseInt("" + networkType.charAt(2));
-            int lanesOnCommon = lanesOnMain + lanesOnBranch;
-            int lanesOnCommonCompressed = Integer.parseInt("" + networkType.charAt(merge ? 3 : 1));
-
-            double contP = (double) getInputParameter("generic.flow");
-            Duration averageHeadway = new Duration(3600.0 / contP, SECOND);
-            Duration minimumHeadway = new Duration(3, SECOND);
-            this.headwayGenerator =
-                    new DistErlang(new MersenneTwister(1234), DoubleScalar.minus(averageHeadway, minimumHeadway).getSI(), 4);
-
-            LaneType laneType = DefaultsRoadNl.TWO_WAY_LANE;
-            Lane[] rampLanes = null;
-            if (merge)
-            {
-                rampLanes = LaneFactory.makeMultiLane(this.network, "From2a to From2b", from2a, from2b, null, lanesOnBranch, 0,
-                        lanesOnCommon - lanesOnBranch, laneType, this.speedLimit, this.simulator, DefaultsNl.VEHICLE);
-                LaneFactory.makeMultiLaneBezier(this.network, "From2b to FirstVia", from2a, from2b, firstVia, secondVia,
-                        lanesOnBranch, lanesOnCommon - lanesOnBranch, lanesOnCommon - lanesOnBranch, laneType, this.speedLimit,
-                        this.simulator, DefaultsNl.VEHICLE);
-            }
-            else
-            {
-                LaneFactory.makeMultiLaneBezier(this.network, "SecondVia to end2a", firstVia, secondVia, end2a, end2b,
-                        lanesOnBranch, lanesOnCommon - lanesOnBranch, lanesOnCommon - lanesOnBranch, laneType, this.speedLimit,
-                        this.simulator, DefaultsNl.VEHICLE);
-                setupSink(LaneFactory.makeMultiLane(this.network, "end2a to end2b", end2a, end2b, null, lanesOnBranch,
-                        lanesOnCommon - lanesOnBranch, 0, laneType, this.speedLimit, this.simulator, DefaultsNl.VEHICLE),
-                        laneType);
-            }
-
-            Lane[] startLanes = LaneFactory.makeMultiLane(this.network, "From to FirstVia", from, firstVia, null,
-                    merge ? lanesOnMain : lanesOnCommonCompressed, laneType, this.speedLimit, this.simulator,
-                    DefaultsNl.VEHICLE);
-            Lane[] common = LaneFactory.makeMultiLane(this.network, "FirstVia to SecondVia", firstVia, secondVia, null,
-                    lanesOnCommon, laneType, this.speedLimit, this.simulator, DefaultsNl.VEHICLE);
-            setupSink(LaneFactory.makeMultiLane(this.network, "SecondVia to end", secondVia, end, null,
-                    merge ? lanesOnCommonCompressed : lanesOnMain, laneType, this.speedLimit, this.simulator,
-                    DefaultsNl.VEHICLE), laneType);
-
-            if (merge)
-            {
-                // provide a route -- at the merge point, the GTU can otherwise decide to "go back"
-                ArrayList<Node> mainRouteNodes = new ArrayList<>();
-                mainRouteNodes.add(from);
-                mainRouteNodes.add(firstVia);
-                mainRouteNodes.add(secondVia);
-                mainRouteNodes.add(end);
-                Route mainRoute = new Route("main", car, mainRouteNodes);
-                this.routeGeneratorMain = new FixedRouteGenerator(mainRoute);
-
-                ArrayList<Node> rampRouteNodes = new ArrayList<>();
-                rampRouteNodes.add(from2a);
-                rampRouteNodes.add(from2b);
-                rampRouteNodes.add(firstVia);
-                rampRouteNodes.add(secondVia);
-                rampRouteNodes.add(end);
-                Route rampRoute = new Route("ramp", car, rampRouteNodes);
-                this.routeGeneratorRamp = new FixedRouteGenerator(rampRoute);
-            }
-            else
-            {
-                // determine the routes
-                List<FrequencyAndObject<Route>> routeProbabilities = new ArrayList<>();
-
-                ArrayList<Node> mainRouteNodes = new ArrayList<>();
-                mainRouteNodes.add(from);
-                mainRouteNodes.add(firstVia);
-                mainRouteNodes.add(secondVia);
-                mainRouteNodes.add(end);
-                Route mainRoute = new Route("main", car, mainRouteNodes);
-                routeProbabilities.add(new FrequencyAndObject<>(lanesOnMain, mainRoute));
-
-                ArrayList<Node> sideRouteNodes = new ArrayList<>();
-                sideRouteNodes.add(from);
-                sideRouteNodes.add(firstVia);
-                sideRouteNodes.add(secondVia);
-                sideRouteNodes.add(end2a);
-                sideRouteNodes.add(end2b);
-                Route sideRoute = new Route("side", car, sideRouteNodes);
-                routeProbabilities.add(new FrequencyAndObject<>(lanesOnBranch, sideRoute));
-                try
-                {
-                    this.routeGeneratorMain = new ProbabilisticRouteGenerator(routeProbabilities, new MersenneTwister(1234));
-                }
-                catch (ProbabilityException exception)
-                {
-                    exception.printStackTrace();
-                }
-            }
-
-            if (merge)
-            {
-                setupGenerator(rampLanes);
-            }
-            setupGenerator(startLanes);
-
-            for (int index = 0; index < lanesOnCommon; index++)
-            {
-                this.paths.add(new ArrayList<Lane>());
-                Lane lane = common[index];
-                // Follow back
-                while (lane.prevLanes(car).size() > 0)
-                {
-                    if (lane.prevLanes(car).size() > 1)
-                    {
-                        throw new NetworkException("This network should not have lane merge points");
-                    }
-                    lane = lane.prevLanes(car).iterator().next();
-                }
-                // Follow forward
-                while (true)
-                {
-                    this.paths.get(index).add(lane);
-                    int branching = lane.nextLanes(car).size();
-                    if (branching == 0)
-                    {
-                        break;
-                    }
-                    if (branching > 1)
-                    {
-                        throw new NetworkException("This network should not have lane split points");
-                    }
-                    lane = lane.nextLanes(car).iterator().next();
-                }
-            }
-        }
-        catch (SimRuntimeException | NetworkException | OtsGeometryException | InputParameterException | GtuException
-                | ParameterException | NamingException | ProbabilityException exception)
-        {
-            exception.printStackTrace();
-        }
-    }
-
-    /**
-     * Add a generator to an array of Lane.
-     * @param lanes Lane[]; the lanes that must get a generator at the start
-     * @return Lane[]; the lanes
-     * @throws GtuException when lane position out of bounds
-     * @throws SimRuntimeException when generation scheduling fails
-     * @throws ProbabilityException when probability distribution is wrong
-     * @throws ParameterException when a parameter is missing for the perception of the GTU
-     */
-    private Lane[] setupGenerator(final Lane[] lanes)
-            throws SimRuntimeException, GtuException, ProbabilityException, ParameterException
-    {
-        for (Lane lane : lanes)
-        {
-            makeGenerator(lane);
-        }
-        return lanes;
-    }
-
-    /**
-     * Build a generator.
-     * @param lane Lane; the lane on which the generated GTUs are placed
-     * @return LaneBasedGtuGenerator
-     * @throws GtuException when lane position out of bounds
-     * @throws SimRuntimeException when generation scheduling fails
-     * @throws ProbabilityException when probability distribution is wrong
-     * @throws ParameterException when a parameter is missing for the perception of the GTU
-     */
-    private LaneBasedGtuGenerator makeGenerator(final Lane lane)
-            throws GtuException, SimRuntimeException, ProbabilityException, ParameterException
-    {
-        Distribution<LaneBasedTemplateGtuType> distribution = new Distribution<>(this.stream);
-        Length initialPosition = new Length(16, METER);
-        Set<LanePosition> initialPositions = new LinkedHashSet<>(1);
-        initialPositions.add(new LanePosition(lane, initialPosition));
-
-        LaneBasedTemplateGtuType template = makeTemplate(this.stream, lane,
-                new ContinuousDistDoubleScalar.Rel<Length, LengthUnit>(new DistUniform(this.stream, 3, 6), METER),
-                new ContinuousDistDoubleScalar.Rel<Length, LengthUnit>(new DistUniform(this.stream, 1.6, 2.0), METER),
-                new ContinuousDistDoubleScalar.Rel<Speed, SpeedUnit>(new DistUniform(this.stream, 140, 180), KM_PER_HOUR),
-                initialPositions, this.strategicalPlannerFactoryCars);
-        // System.out.println("Constructed template " + template);
-        distribution.add(new FrequencyAndObject<>(this.carProbability, template));
-        template = makeTemplate(this.stream, lane,
-                new ContinuousDistDoubleScalar.Rel<Length, LengthUnit>(new DistUniform(this.stream, 8, 14), METER),
-                new ContinuousDistDoubleScalar.Rel<Length, LengthUnit>(new DistUniform(this.stream, 2.0, 2.5), METER),
-                new ContinuousDistDoubleScalar.Rel<Speed, SpeedUnit>(new DistUniform(this.stream, 100, 140), KM_PER_HOUR),
-                initialPositions, this.strategicalPlannerFactoryTrucks);
-        // System.out.println("Constructed template " + template);
-        distribution.add(new FrequencyAndObject<>(1.0 - this.carProbability, template));
-        LaneBasedTemplateGtuTypeDistribution templateDistribution = new LaneBasedTemplateGtuTypeDistribution(distribution);
-        LaneBasedGtuGenerator.RoomChecker roomChecker = new CfRoomChecker();
-        return new LaneBasedGtuGenerator(lane.getId(), new Generator<Duration>()
-        {
-            @SuppressWarnings("synthetic-access")
-            @Override
-            public Duration draw()
-            {
-                return new Duration(NetworksModel.this.headwayGenerator.draw(), DurationUnit.SI);
-            }
-        }, templateDistribution, GeneratorPositions.create(initialPositions, this.stream), this.network, this.simulator,
-                roomChecker, this.idGenerator);
-    }
-
-    /**
-     * @param randStream StreamInterface; the random stream to use
-     * @param lane Lane; reference lane to generate GTUs on
-     * @param lengthDistribution ContinuousDistDoubleScalar.Rel&lt;Length,LengthUnit&gt;; distribution of the GTU length
-     * @param widthDistribution ContinuousDistDoubleScalar.Rel&lt;Length,LengthUnit&gt;; distribution of the GTU width
-     * @param maximumSpeedDistribution ContinuousDistDoubleScalar.Rel&lt;Speed,SpeedUnit&gt;; distribution of the GTU's maximum
-     *            speed
-     * @param initialPositions Set&lt;DirectedLanePosition&gt;; initial position(s) of the GTU on the Lane(s)
-     * @param strategicalPlannerFactory LaneBasedStrategicalPlannerFactory&lt;LaneBasedStrategicalPlanner&gt;; factory to
-     *            generate the strategical planner for the GTU
-     * @return template for a GTU
-     * @throws GtuException when characteristics cannot be initialized
-     */
-    LaneBasedTemplateGtuType makeTemplate(final StreamInterface randStream, final Lane lane,
-            final ContinuousDistDoubleScalar.Rel<Length, LengthUnit> lengthDistribution,
-            final ContinuousDistDoubleScalar.Rel<Length, LengthUnit> widthDistribution,
-            final ContinuousDistDoubleScalar.Rel<Speed, SpeedUnit> maximumSpeedDistribution,
-            final Set<LanePosition> initialPositions,
-            final LaneBasedStrategicalPlannerFactory<LaneBasedStrategicalPlanner> strategicalPlannerFactory) throws GtuException
-    {
-        return new LaneBasedTemplateGtuType(DefaultsNl.CAR, new Generator<Length>()
-        {
-            @Override
-            public Length draw()
-            {
-                return lengthDistribution.draw();
-            }
-        }, new Generator<Length>()
-        {
-            @Override
-            public Length draw()
-            {
-                return widthDistribution.draw();
-            }
-        }, new Generator<Speed>()
-        {
-            @Override
-            public Speed draw()
-            {
-                return maximumSpeedDistribution.draw();
-            }
-        }, strategicalPlannerFactory,
-                lane.getParentLink().getStartNode().getId().equals("From") ? this.routeGeneratorMain : this.routeGeneratorRamp);
-
-    }
-
-    /**
-     * Append a sink to each lane of an array of Lanes.
-     * @param lanes Lane[]; the array of lanes
-     * @param laneType LaneType; the LaneType for cars
-     * @return Lane[]; the lanes
-     * @throws NetworkException on network inconsistency
-     * @throws OtsGeometryException on problem making the path for a link
-     */
-    private Lane[] setupSink(final Lane[] lanes, final LaneType laneType) throws NetworkException, OtsGeometryException
-    {
-        CrossSectionLink link = lanes[0].getParentLink();
-        OtsRoadNode to = (OtsRoadNode) link.getEndNode();
-        OtsRoadNode from = (OtsRoadNode) link.getStartNode();
-        double endLinkLength = 50; // [m]
-        double endX = to.getPoint().x + (endLinkLength / link.getLength().getSI()) * (to.getPoint().x - from.getPoint().x);
-        double endY = to.getPoint().y + (endLinkLength / link.getLength().getSI()) * (to.getPoint().y - from.getPoint().y);
-        OtsRoadNode end = new OtsRoadNode(this.network, link.getId() + "END", new OtsPoint3D(endX, endY, to.getPoint().z),
-                Direction.instantiateSI(Math.atan2(to.getPoint().y - from.getPoint().y, to.getPoint().x - from.getPoint().x)));
-        CrossSectionLink endLink = LaneFactory.makeLink(this.network, link.getId() + "endLink", to, end, null, this.simulator);
-        for (Lane lane : lanes)
-        {
-            // Overtaking left and right allowed on the sinkLane
-            Lane sinkLane = new Lane(endLink, lane.getId() + "." + "sinkLane", lane.getLateralCenterPosition(1.0),
-                    lane.getLateralCenterPosition(1.0), lane.getWidth(1.0), lane.getWidth(1.0), laneType,
-                    Map.of(DefaultsNl.VEHICLE, this.speedLimit), false);
-            new SinkDetector(sinkLane, new Length(10.0, METER), Compatible.EVERYTHING, this.simulator);
-        }
-        return lanes;
-    }
-
-    /** The set of GTUs that we want to sample regularly. */
-    private Set<Gtu> knownGTUs = new LinkedHashSet<>();
-
-    /** {@inheritDoc} */
-    @Override
-    public void notify(final Event event) throws RemoteException
-    {
-        EventType eventType = event.getType();
-        if (Network.GTU_ADD_EVENT.equals(eventType))
-        {
-            System.out.println("A GTU was created (id " + (String) event.getContent() + ")");
-            this.knownGTUs.add(this.network.getGTU((String) event.getContent()));
-        }
-        else if (Network.GTU_REMOVE_EVENT.equals(eventType))
-        {
-            System.out.println("A GTU was removed (id " + ((String) event.getContent()) + ")");
-            this.knownGTUs.remove(this.network.getGTU((String) event.getContent()));
-        }
-    }
-
-    /** {@inheritDoc} */
-    @Override
-    public OtsRoadNetwork getNetwork()
-    {
-        return this.network;
-    }
-
-    /**
-     * @param index int; the rank number of the path
-     * @return List&lt;Lane&gt;; the set of lanes for the specified index
-     */
-    public final List<Lane> getPath(final int index)
-    {
-        return this.paths.get(index);
-    }
-
-    /**
-     * Return the number of paths that can be used to show graphs.
-     * @return int; the number of paths that can be used to show graphs
-     */
-    public final int pathCount()
-    {
-        return this.paths.size();
-    }
-
-    /**
-     * @return minimumDistance
-     */
-    public final Length getMinimumDistance()
-    {
-        return this.minimumDistance;
-    }
-
-    /**
-     * @return maximumDistance
-     */
-    public final Length getMaximumDistance()
-    {
-        return this.maximumDistance;
-    }
-
-}
+package org.opentrafficsim.demo;
+
+import java.rmi.RemoteException;
+import java.util.ArrayList;
+import java.util.LinkedHashSet;
+import java.util.List;
+import java.util.Map;
+import java.util.Set;
+import java.util.SortedMap;
+import java.util.TreeMap;
+
+import javax.naming.NamingException;
+
+import org.djunits.unit.DurationUnit;
+import org.djunits.unit.LengthUnit;
+import org.djunits.unit.SpeedUnit;
+import org.djunits.unit.util.UNITS;
+import org.djunits.value.vdouble.scalar.Direction;
+import org.djunits.value.vdouble.scalar.Duration;
+import org.djunits.value.vdouble.scalar.Length;
+import org.djunits.value.vdouble.scalar.Speed;
+import org.djunits.value.vdouble.scalar.base.DoubleScalar;
+import org.djutils.event.Event;
+import org.djutils.event.EventListener;
+import org.djutils.event.EventType;
+import org.opentrafficsim.base.parameters.ParameterException;
+import org.opentrafficsim.core.compatibility.Compatible;
+import org.opentrafficsim.core.definitions.DefaultsNl;
+import org.opentrafficsim.core.distributions.Distribution;
+import org.opentrafficsim.core.distributions.Distribution.FrequencyAndObject;
+import org.opentrafficsim.core.distributions.Generator;
+import org.opentrafficsim.core.distributions.ProbabilityException;
+import org.opentrafficsim.core.dsol.AbstractOtsModel;
+import org.opentrafficsim.core.dsol.OtsSimulatorInterface;
+import org.opentrafficsim.core.geometry.OtsGeometryException;
+import org.opentrafficsim.core.geometry.OtsPoint3D;
+import org.opentrafficsim.core.gtu.Gtu;
+import org.opentrafficsim.core.gtu.GtuException;
+import org.opentrafficsim.core.gtu.GtuType;
+import org.opentrafficsim.core.idgenerator.IdGenerator;
+import org.opentrafficsim.core.network.Network;
+import org.opentrafficsim.core.network.NetworkException;
+import org.opentrafficsim.core.network.Node;
+import org.opentrafficsim.core.network.route.FixedRouteGenerator;
+import org.opentrafficsim.core.network.route.ProbabilisticRouteGenerator;
+import org.opentrafficsim.core.network.route.Route;
+import org.opentrafficsim.core.parameters.ParameterFactory;
+import org.opentrafficsim.core.units.distributions.ContinuousDistDoubleScalar;
+import org.opentrafficsim.road.definitions.DefaultsRoadNl;
+import org.opentrafficsim.road.gtu.generator.CfRoomChecker;
+import org.opentrafficsim.road.gtu.generator.GeneratorPositions;
+import org.opentrafficsim.road.gtu.generator.LaneBasedGtuGenerator;
+import org.opentrafficsim.road.gtu.generator.characteristics.LaneBasedTemplateGtuType;
+import org.opentrafficsim.road.gtu.generator.characteristics.LaneBasedTemplateGtuTypeDistribution;
+import org.opentrafficsim.road.gtu.lane.tactical.following.IdmPlusFactory;
+import org.opentrafficsim.road.gtu.lane.tactical.lmrs.DefaultLmrsPerceptionFactory;
+import org.opentrafficsim.road.gtu.lane.tactical.lmrs.LmrsFactory;
+import org.opentrafficsim.road.gtu.strategical.LaneBasedStrategicalPlanner;
+import org.opentrafficsim.road.gtu.strategical.LaneBasedStrategicalPlannerFactory;
+import org.opentrafficsim.road.gtu.strategical.route.LaneBasedStrategicalRoutePlannerFactory;
+import org.opentrafficsim.road.network.OtsRoadNetwork;
+import org.opentrafficsim.road.network.factory.LaneFactory;
+import org.opentrafficsim.road.network.lane.CrossSectionLink;
+import org.opentrafficsim.road.network.lane.Lane;
+import org.opentrafficsim.road.network.lane.LanePosition;
+import org.opentrafficsim.road.network.lane.LaneType;
+import org.opentrafficsim.road.network.lane.OtsRoadNode;
+import org.opentrafficsim.road.network.lane.object.detector.SinkDetector;
+import nl.tudelft.simulation.dsol.SimRuntimeException;
+import nl.tudelft.simulation.dsol.model.inputparameters.InputParameterDouble;
+import nl.tudelft.simulation.dsol.model.inputparameters.InputParameterException;
+import nl.tudelft.simulation.dsol.model.inputparameters.InputParameterMap;
+import nl.tudelft.simulation.dsol.model.inputparameters.InputParameterSelectionMap;
+import nl.tudelft.simulation.jstats.distributions.DistContinuous;
+import nl.tudelft.simulation.jstats.distributions.DistErlang;
+import nl.tudelft.simulation.jstats.distributions.DistUniform;
+import nl.tudelft.simulation.jstats.streams.MersenneTwister;
+import nl.tudelft.simulation.jstats.streams.StreamInterface;
+
+/**
+ * Simulate a single lane road of 5 km length. Vehicles are generated at a constant rate of 1500 veh/hour. At time 300s a
+ * blockade is inserted at position 4 km; this blockade is removed at time 500s. The used car following algorithm is IDM+
+ * <a href="http://opentrafficsim.org/downloads/MOTUS%20reference.pdf"><i>Integrated Lane Change Model with Relaxation and
+ * Synchronization</i>, by Wouter J. Schakel, Victor L. Knoop and Bart van Arem, 2012</a>. <br>
+ * Output is a set of block charts:
+ * <ul>
+ * <li>Traffic density</li>
+ * <li>Speed</li>
+ * <li>Flow</li>
+ * <li>Acceleration</li>
+ * </ul>
+ * All these graphs display simulation time along the horizontal axis and distance along the road along the vertical axis.
+ * <p>
+ * Copyright (c) 2013-2022 Delft University of Technology, PO Box 5, 2600 AA, Delft, the Netherlands. All rights reserved. <br>
+ * BSD-style license. See <a href="https://opentrafficsim.org/docs/license.html">OpenTrafficSim License</a>.
+ * <p>
+ * @author <a href="https://tudelft.nl/staff/p.knoppers-1">Peter Knoppers</a>
+ */
+public class NetworksModel extends AbstractOtsModel implements EventListener, UNITS
+{
+    /** */
+    private static final long serialVersionUID = 20140815L;
+
+    /** The network. */
+    private final OtsRoadNetwork network = new OtsRoadNetwork("network", getSimulator());
+
+    /** Strategical planner generator for cars. */
+    private LaneBasedStrategicalPlannerFactory<LaneBasedStrategicalPlanner> strategicalPlannerFactoryCars = null;
+
+    /** Strategical planner generator for trucks. */
+    private LaneBasedStrategicalPlannerFactory<LaneBasedStrategicalPlanner> strategicalPlannerFactoryTrucks = null;
+
+    /** The probability that the next generated GTU is a passenger car. */
+    private double carProbability;
+
+    /** Minimum distance. */
+    private Length minimumDistance = new Length(0, METER);
+
+    /** Maximum distance. */
+    private Length maximumDistance = new Length(5000, METER);
+
+    /** The random number generator used to decide what kind of GTU to generate. */
+    private StreamInterface stream = new MersenneTwister(12345);
+
+    /** The route generator for the main line. */
+    private Generator<Route> routeGeneratorMain;
+
+    /** The route generator for the onramp. */
+    private Generator<Route> routeGeneratorRamp;
+
+    /** The speed limit. */
+    private Speed speedLimit = new Speed(60, KM_PER_HOUR);
+
+    /** The sequence of Lanes that all vehicles will follow. */
+    private List<List<Lane>> paths = new ArrayList<>();
+
+    /** Id generator (used by all generators). */
+    private IdGenerator idGenerator = new IdGenerator("");
+
+    /** The probability distribution for the variable part of the headway. */
+    private DistContinuous headwayGenerator;
+
+    /**
+     * @param simulator OTSSimulatorInterface; the simulator for this model
+     */
+    public NetworksModel(final OtsSimulatorInterface simulator)
+    {
+        super(simulator);
+        createInputParameters();
+    }
+
+    /**
+     * Create input parameters for the networks demo.
+     */
+    private void createInputParameters()
+    {
+        InputParameterHelper.makeInputParameterMapCarTruck(this.inputParameterMap, 1.0);
+        try
+        {
+            InputParameterMap genericMap = (InputParameterMap) this.inputParameterMap.get("generic");
+
+            genericMap.add(new InputParameterDouble("flow", "Flow per input lane", "Traffic flow per input lane", 500d, 0d,
+                    3000d, true, true, "%.0f veh/h", 1.5));
+
+            SortedMap<String, String> networks = new TreeMap<>();
+            networks.put("Merge 1 plus 1 into 1", "M111");
+            networks.put("Merge 2 plus 1 into 2", "M212");
+            networks.put("Merge 2 plus 2 into 4", "M224");
+            networks.put("Split 1 into 1 plus 1", "S111");
+            networks.put("Split 2 into 1 plus 2", "S212");
+            networks.put("Split 4 into 2 plus 2", "S422");
+            InputParameterSelectionMap<String, String> paramSelect = new InputParameterSelectionMap<String, String>("network",
+                    "Network to run simulation for", "Network to run simulaton for", networks, "M111", 2.0);
+            genericMap.add(paramSelect);
+        }
+        catch (InputParameterException exception)
+        {
+            exception.printStackTrace();
+        }
+
+    }
+
+    /** {@inheritDoc} */
+    @Override
+    @SuppressWarnings("checkstyle:methodlength")
+    public final void constructModel() throws SimRuntimeException
+    {
+        this.network.addListener(this, Network.GTU_ADD_EVENT);
+        this.network.addListener(this, Network.GTU_REMOVE_EVENT);
+        try
+        {
+            GtuType car = DefaultsNl.CAR;
+            this.carProbability = (double) getInputParameter("generic.carProbability");
+
+            ParameterFactory params = new InputParameterHelper(getInputParameterMap());
+            this.strategicalPlannerFactoryCars = new LaneBasedStrategicalRoutePlannerFactory(
+                    new LmrsFactory(new IdmPlusFactory(this.stream), new DefaultLmrsPerceptionFactory()), params);
+            this.strategicalPlannerFactoryTrucks = new LaneBasedStrategicalRoutePlannerFactory(
+                    new LmrsFactory(new IdmPlusFactory(this.stream), new DefaultLmrsPerceptionFactory()), params);
+
+            OtsPoint3D pFrom2a = new OtsPoint3D(0, -50, 0);
+            OtsPoint3D pFrom2b = new OtsPoint3D(490, -0.5, 0);
+            Direction onrampDirection = pFrom2a.horizontalDirection(pFrom2b);
+            OtsRoadNode from = new OtsRoadNode(this.network, "From", new OtsPoint3D(0, 0, 0), Direction.ZERO);
+            OtsRoadNode end = new OtsRoadNode(this.network, "End", new OtsPoint3D(2000, 0, 0), Direction.ZERO);
+            OtsRoadNode from2a = new OtsRoadNode(this.network, "From2a", pFrom2a, onrampDirection);
+            OtsRoadNode from2b = new OtsRoadNode(this.network, "From2b", pFrom2b, onrampDirection);
+            OtsRoadNode firstVia = new OtsRoadNode(this.network, "Via1", new OtsPoint3D(500, 0, 0), Direction.ZERO);
+            OtsPoint3D pEnd2a = new OtsPoint3D(1020, -0.5, 0);
+            OtsPoint3D pEnd2b = new OtsPoint3D(2000, -50, 0);
+            Direction offrampDirection = pEnd2a.horizontalDirection(pEnd2b);
+            OtsRoadNode end2a = new OtsRoadNode(this.network, "End2a", pEnd2a, offrampDirection);
+            OtsRoadNode end2b = new OtsRoadNode(this.network, "End2b", pEnd2b, offrampDirection);
+            OtsRoadNode secondVia = new OtsRoadNode(this.network, "Via2", new OtsPoint3D(1000, 0, 0), Direction.ZERO);
+
+            String networkType = getInputParameter("generic.network").toString();
+            boolean merge = networkType.startsWith("M");
+            int lanesOnMain = Integer.parseInt("" + networkType.charAt(merge ? 1 : 3));
+            int lanesOnBranch = Integer.parseInt("" + networkType.charAt(2));
+            int lanesOnCommon = lanesOnMain + lanesOnBranch;
+            int lanesOnCommonCompressed = Integer.parseInt("" + networkType.charAt(merge ? 3 : 1));
+
+            double contP = (double) getInputParameter("generic.flow");
+            Duration averageHeadway = new Duration(3600.0 / contP, SECOND);
+            Duration minimumHeadway = new Duration(3, SECOND);
+            this.headwayGenerator =
+                    new DistErlang(new MersenneTwister(1234), DoubleScalar.minus(averageHeadway, minimumHeadway).getSI(), 4);
+
+            LaneType laneType = DefaultsRoadNl.TWO_WAY_LANE;
+            Lane[] rampLanes = null;
+            if (merge)
+            {
+                rampLanes = LaneFactory.makeMultiLane(this.network, "From2a to From2b", from2a, from2b, null, lanesOnBranch, 0,
+                        lanesOnCommon - lanesOnBranch, laneType, this.speedLimit, this.simulator, DefaultsNl.VEHICLE);
+                LaneFactory.makeMultiLaneBezier(this.network, "From2b to FirstVia", from2a, from2b, firstVia, secondVia,
+                        lanesOnBranch, lanesOnCommon - lanesOnBranch, lanesOnCommon - lanesOnBranch, laneType, this.speedLimit,
+                        this.simulator, DefaultsNl.VEHICLE);
+            }
+            else
+            {
+                LaneFactory.makeMultiLaneBezier(this.network, "SecondVia to end2a", firstVia, secondVia, end2a, end2b,
+                        lanesOnBranch, lanesOnCommon - lanesOnBranch, lanesOnCommon - lanesOnBranch, laneType, this.speedLimit,
+                        this.simulator, DefaultsNl.VEHICLE);
+                setupSink(LaneFactory.makeMultiLane(this.network, "end2a to end2b", end2a, end2b, null, lanesOnBranch,
+                        lanesOnCommon - lanesOnBranch, 0, laneType, this.speedLimit, this.simulator, DefaultsNl.VEHICLE),
+                        laneType);
+            }
+
+            Lane[] startLanes = LaneFactory.makeMultiLane(this.network, "From to FirstVia", from, firstVia, null,
+                    merge ? lanesOnMain : lanesOnCommonCompressed, laneType, this.speedLimit, this.simulator,
+                    DefaultsNl.VEHICLE);
+            Lane[] common = LaneFactory.makeMultiLane(this.network, "FirstVia to SecondVia", firstVia, secondVia, null,
+                    lanesOnCommon, laneType, this.speedLimit, this.simulator, DefaultsNl.VEHICLE);
+            setupSink(LaneFactory.makeMultiLane(this.network, "SecondVia to end", secondVia, end, null,
+                    merge ? lanesOnCommonCompressed : lanesOnMain, laneType, this.speedLimit, this.simulator,
+                    DefaultsNl.VEHICLE), laneType);
+
+            if (merge)
+            {
+                // provide a route -- at the merge point, the GTU can otherwise decide to "go back"
+                ArrayList<Node> mainRouteNodes = new ArrayList<>();
+                mainRouteNodes.add(from);
+                mainRouteNodes.add(firstVia);
+                mainRouteNodes.add(secondVia);
+                mainRouteNodes.add(end);
+                Route mainRoute = new Route("main", car, mainRouteNodes);
+                this.routeGeneratorMain = new FixedRouteGenerator(mainRoute);
+
+                ArrayList<Node> rampRouteNodes = new ArrayList<>();
+                rampRouteNodes.add(from2a);
+                rampRouteNodes.add(from2b);
+                rampRouteNodes.add(firstVia);
+                rampRouteNodes.add(secondVia);
+                rampRouteNodes.add(end);
+                Route rampRoute = new Route("ramp", car, rampRouteNodes);
+                this.routeGeneratorRamp = new FixedRouteGenerator(rampRoute);
+            }
+            else
+            {
+                // determine the routes
+                List<FrequencyAndObject<Route>> routeProbabilities = new ArrayList<>();
+
+                ArrayList<Node> mainRouteNodes = new ArrayList<>();
+                mainRouteNodes.add(from);
+                mainRouteNodes.add(firstVia);
+                mainRouteNodes.add(secondVia);
+                mainRouteNodes.add(end);
+                Route mainRoute = new Route("main", car, mainRouteNodes);
+                routeProbabilities.add(new FrequencyAndObject<>(lanesOnMain, mainRoute));
+
+                ArrayList<Node> sideRouteNodes = new ArrayList<>();
+                sideRouteNodes.add(from);
+                sideRouteNodes.add(firstVia);
+                sideRouteNodes.add(secondVia);
+                sideRouteNodes.add(end2a);
+                sideRouteNodes.add(end2b);
+                Route sideRoute = new Route("side", car, sideRouteNodes);
+                routeProbabilities.add(new FrequencyAndObject<>(lanesOnBranch, sideRoute));
+                try
+                {
+                    this.routeGeneratorMain = new ProbabilisticRouteGenerator(routeProbabilities, new MersenneTwister(1234));
+                }
+                catch (ProbabilityException exception)
+                {
+                    exception.printStackTrace();
+                }
+            }
+
+            if (merge)
+            {
+                setupGenerator(rampLanes);
+            }
+            setupGenerator(startLanes);
+
+            for (int index = 0; index < lanesOnCommon; index++)
+            {
+                this.paths.add(new ArrayList<Lane>());
+                Lane lane = common[index];
+                // Follow back
+                while (lane.prevLanes(car).size() > 0)
+                {
+                    if (lane.prevLanes(car).size() > 1)
+                    {
+                        throw new NetworkException("This network should not have lane merge points");
+                    }
+                    lane = lane.prevLanes(car).iterator().next();
+                }
+                // Follow forward
+                while (true)
+                {
+                    this.paths.get(index).add(lane);
+                    int branching = lane.nextLanes(car).size();
+                    if (branching == 0)
+                    {
+                        break;
+                    }
+                    if (branching > 1)
+                    {
+                        throw new NetworkException("This network should not have lane split points");
+                    }
+                    lane = lane.nextLanes(car).iterator().next();
+                }
+            }
+        }
+        catch (SimRuntimeException | NetworkException | OtsGeometryException | InputParameterException | GtuException
+                | ParameterException | NamingException | ProbabilityException exception)
+        {
+            exception.printStackTrace();
+        }
+    }
+
+    /**
+     * Add a generator to an array of Lane.
+     * @param lanes Lane[]; the lanes that must get a generator at the start
+     * @return Lane[]; the lanes
+     * @throws GtuException when lane position out of bounds
+     * @throws SimRuntimeException when generation scheduling fails
+     * @throws ProbabilityException when probability distribution is wrong
+     * @throws ParameterException when a parameter is missing for the perception of the GTU
+     */
+    private Lane[] setupGenerator(final Lane[] lanes)
+            throws SimRuntimeException, GtuException, ProbabilityException, ParameterException
+    {
+        for (Lane lane : lanes)
+        {
+            makeGenerator(lane);
+        }
+        return lanes;
+    }
+
+    /**
+     * Build a generator.
+     * @param lane Lane; the lane on which the generated GTUs are placed
+     * @return LaneBasedGtuGenerator
+     * @throws GtuException when lane position out of bounds
+     * @throws SimRuntimeException when generation scheduling fails
+     * @throws ProbabilityException when probability distribution is wrong
+     * @throws ParameterException when a parameter is missing for the perception of the GTU
+     */
+    private LaneBasedGtuGenerator makeGenerator(final Lane lane)
+            throws GtuException, SimRuntimeException, ProbabilityException, ParameterException
+    {
+        Distribution<LaneBasedTemplateGtuType> distribution = new Distribution<>(this.stream);
+        Length initialPosition = new Length(16, METER);
+        Set<LanePosition> initialPositions = new LinkedHashSet<>(1);
+        initialPositions.add(new LanePosition(lane, initialPosition));
+
+        LaneBasedTemplateGtuType template = makeTemplate(this.stream, lane,
+                new ContinuousDistDoubleScalar.Rel<Length, LengthUnit>(new DistUniform(this.stream, 3, 6), METER),
+                new ContinuousDistDoubleScalar.Rel<Length, LengthUnit>(new DistUniform(this.stream, 1.6, 2.0), METER),
+                new ContinuousDistDoubleScalar.Rel<Speed, SpeedUnit>(new DistUniform(this.stream, 140, 180), KM_PER_HOUR),
+                initialPositions, this.strategicalPlannerFactoryCars);
+        // System.out.println("Constructed template " + template);
+        distribution.add(new FrequencyAndObject<>(this.carProbability, template));
+        template = makeTemplate(this.stream, lane,
+                new ContinuousDistDoubleScalar.Rel<Length, LengthUnit>(new DistUniform(this.stream, 8, 14), METER),
+                new ContinuousDistDoubleScalar.Rel<Length, LengthUnit>(new DistUniform(this.stream, 2.0, 2.5), METER),
+                new ContinuousDistDoubleScalar.Rel<Speed, SpeedUnit>(new DistUniform(this.stream, 100, 140), KM_PER_HOUR),
+                initialPositions, this.strategicalPlannerFactoryTrucks);
+        // System.out.println("Constructed template " + template);
+        distribution.add(new FrequencyAndObject<>(1.0 - this.carProbability, template));
+        LaneBasedTemplateGtuTypeDistribution templateDistribution = new LaneBasedTemplateGtuTypeDistribution(distribution);
+        LaneBasedGtuGenerator.RoomChecker roomChecker = new CfRoomChecker();
+        return new LaneBasedGtuGenerator(lane.getId(), new Generator<Duration>()
+        {
+            @SuppressWarnings("synthetic-access")
+            @Override
+            public Duration draw()
+            {
+                return new Duration(NetworksModel.this.headwayGenerator.draw(), DurationUnit.SI);
+            }
+        }, templateDistribution, GeneratorPositions.create(initialPositions, this.stream), this.network, this.simulator,
+                roomChecker, this.idGenerator);
+    }
+
+    /**
+     * @param randStream StreamInterface; the random stream to use
+     * @param lane Lane; reference lane to generate GTUs on
+     * @param lengthDistribution ContinuousDistDoubleScalar.Rel&lt;Length,LengthUnit&gt;; distribution of the GTU length
+     * @param widthDistribution ContinuousDistDoubleScalar.Rel&lt;Length,LengthUnit&gt;; distribution of the GTU width
+     * @param maximumSpeedDistribution ContinuousDistDoubleScalar.Rel&lt;Speed,SpeedUnit&gt;; distribution of the GTU's maximum
+     *            speed
+     * @param initialPositions Set&lt;DirectedLanePosition&gt;; initial position(s) of the GTU on the Lane(s)
+     * @param strategicalPlannerFactory LaneBasedStrategicalPlannerFactory&lt;LaneBasedStrategicalPlanner&gt;; factory to
+     *            generate the strategical planner for the GTU
+     * @return template for a GTU
+     * @throws GtuException when characteristics cannot be initialized
+     */
+    LaneBasedTemplateGtuType makeTemplate(final StreamInterface randStream, final Lane lane,
+            final ContinuousDistDoubleScalar.Rel<Length, LengthUnit> lengthDistribution,
+            final ContinuousDistDoubleScalar.Rel<Length, LengthUnit> widthDistribution,
+            final ContinuousDistDoubleScalar.Rel<Speed, SpeedUnit> maximumSpeedDistribution,
+            final Set<LanePosition> initialPositions,
+            final LaneBasedStrategicalPlannerFactory<LaneBasedStrategicalPlanner> strategicalPlannerFactory) throws GtuException
+    {
+        return new LaneBasedTemplateGtuType(DefaultsNl.CAR, new Generator<Length>()
+        {
+            @Override
+            public Length draw()
+            {
+                return lengthDistribution.draw();
+            }
+        }, new Generator<Length>()
+        {
+            @Override
+            public Length draw()
+            {
+                return widthDistribution.draw();
+            }
+        }, new Generator<Speed>()
+        {
+            @Override
+            public Speed draw()
+            {
+                return maximumSpeedDistribution.draw();
+            }
+        }, strategicalPlannerFactory,
+                lane.getParentLink().getStartNode().getId().equals("From") ? this.routeGeneratorMain : this.routeGeneratorRamp);
+
+    }
+
+    /**
+     * Append a sink to each lane of an array of Lanes.
+     * @param lanes Lane[]; the array of lanes
+     * @param laneType LaneType; the LaneType for cars
+     * @return Lane[]; the lanes
+     * @throws NetworkException on network inconsistency
+     * @throws OtsGeometryException on problem making the path for a link
+     */
+    private Lane[] setupSink(final Lane[] lanes, final LaneType laneType) throws NetworkException, OtsGeometryException
+    {
+        CrossSectionLink link = lanes[0].getParentLink();
+        OtsRoadNode to = (OtsRoadNode) link.getEndNode();
+        OtsRoadNode from = (OtsRoadNode) link.getStartNode();
+        double endLinkLength = 50; // [m]
+        double endX = to.getPoint().x + (endLinkLength / link.getLength().getSI()) * (to.getPoint().x - from.getPoint().x);
+        double endY = to.getPoint().y + (endLinkLength / link.getLength().getSI()) * (to.getPoint().y - from.getPoint().y);
+        OtsRoadNode end = new OtsRoadNode(this.network, link.getId() + "END", new OtsPoint3D(endX, endY, to.getPoint().z),
+                Direction.instantiateSI(Math.atan2(to.getPoint().y - from.getPoint().y, to.getPoint().x - from.getPoint().x)));
+        CrossSectionLink endLink = LaneFactory.makeLink(this.network, link.getId() + "endLink", to, end, null, this.simulator);
+        for (Lane lane : lanes)
+        {
+            // Overtaking left and right allowed on the sinkLane
+            Lane sinkLane = new Lane(endLink, lane.getId() + "." + "sinkLane", lane.getLateralCenterPosition(1.0),
+                    lane.getLateralCenterPosition(1.0), lane.getWidth(1.0), lane.getWidth(1.0), laneType,
+                    Map.of(DefaultsNl.VEHICLE, this.speedLimit), false);
+            new SinkDetector(sinkLane, new Length(10.0, METER), Compatible.EVERYTHING, this.simulator);
+        }
+        return lanes;
+    }
+
+    /** The set of GTUs that we want to sample regularly. */
+    private Set<Gtu> knownGTUs = new LinkedHashSet<>();
+
+    /** {@inheritDoc} */
+    @Override
+    public void notify(final Event event) throws RemoteException
+    {
+        EventType eventType = event.getType();
+        if (Network.GTU_ADD_EVENT.equals(eventType))
+        {
+            System.out.println("A GTU was created (id " + (String) event.getContent() + ")");
+            this.knownGTUs.add(this.network.getGTU((String) event.getContent()));
+        }
+        else if (Network.GTU_REMOVE_EVENT.equals(eventType))
+        {
+            System.out.println("A GTU was removed (id " + ((String) event.getContent()) + ")");
+            this.knownGTUs.remove(this.network.getGTU((String) event.getContent()));
+        }
+    }
+
+    /** {@inheritDoc} */
+    @Override
+    public OtsRoadNetwork getNetwork()
+    {
+        return this.network;
+    }
+
+    /**
+     * @param index int; the rank number of the path
+     * @return List&lt;Lane&gt;; the set of lanes for the specified index
+     */
+    public final List<Lane> getPath(final int index)
+    {
+        return this.paths.get(index);
+    }
+
+    /**
+     * Return the number of paths that can be used to show graphs.
+     * @return int; the number of paths that can be used to show graphs
+     */
+    public final int pathCount()
+    {
+        return this.paths.size();
+    }
+
+    /**
+     * @return minimumDistance
+     */
+    public final Length getMinimumDistance()
+    {
+        return this.minimumDistance;
+    }
+
+    /**
+     * @return maximumDistance
+     */
+    public final Length getMaximumDistance()
+    {
+        return this.maximumDistance;
+    }
+
+}