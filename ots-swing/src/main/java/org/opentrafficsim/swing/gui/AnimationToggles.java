package org.opentrafficsim.swing.gui;

import org.opentrafficsim.core.gtu.Gtu;
import org.opentrafficsim.core.network.OtsLink;
import org.opentrafficsim.core.network.OtsNode;
import org.opentrafficsim.draw.gtu.DefaultCarAnimation;
import org.opentrafficsim.draw.gtu.GtuGeneratorQueueAnimation;
import org.opentrafficsim.draw.network.LinkAnimation;
import org.opentrafficsim.draw.network.NodeAnimation;
import org.opentrafficsim.draw.road.BusStopAnimation;
import org.opentrafficsim.draw.road.LaneAnimation;
import org.opentrafficsim.draw.road.LaneAnimation.CenterLine;
import org.opentrafficsim.draw.road.DetectorAnimation;
import org.opentrafficsim.draw.road.TrafficLightAnimation;
import org.opentrafficsim.road.network.lane.Lane;
import org.opentrafficsim.road.network.lane.Shoulder;
import org.opentrafficsim.road.network.lane.Stripe;
import org.opentrafficsim.road.network.lane.conflict.Conflict;
import org.opentrafficsim.road.network.lane.object.BusStop;
<<<<<<< HEAD
import org.opentrafficsim.road.network.lane.object.detector.Detector;
import org.opentrafficsim.road.network.lane.object.detector.DetectorAnimationToggle;
=======
import org.opentrafficsim.road.network.lane.object.sensor.DetectorAnimationToggle;
import org.opentrafficsim.road.network.lane.object.sensor.Detector;
>>>>>>> b8e1e239
import org.opentrafficsim.road.network.lane.object.trafficlight.TrafficLight;

import nl.tudelft.simulation.dsol.animation.Locatable;

/**
 * Set the default animation toggles for the animation panel.
 * <p>
 * Copyright (c) 2013-2022 Delft University of Technology, PO Box 5, 2600 AA, Delft, the Netherlands. All rights reserved. <br>
 * BSD-style license. See <a href="https://opentrafficsim.org/docs/license.html">OpenTrafficSim License</a>.
 * </p>
 * @author <a href="https://github.com/averbraeck">Alexander Verbraeck</a>
 * @author <a href="https://tudelft.nl/staff/p.knoppers-1">Peter Knoppers</a>
 * @author <a href="https://dittlab.tudelft.nl">Wouter Schakel</a>
 */
public final class AnimationToggles
{

    /**
     * Do not instantiate this class.
     */
    private AnimationToggles()
    {
        // static class.
    }

    /**
     * Set all animation on, and create the toggles on the left hand side.
     * @param panel OTSAnimationPanel; the WrappableAnimation.
     */
    public static void setTextAnimationTogglesFull(final OtsAnimationPanel panel)
    {
        panel.addToggleAnimationButtonText("Node", NodeAnimation.ElevatedNode.class, "Show/hide nodes", true);
        panel.addToggleAnimationButtonText("NodeId", NodeAnimation.Text.class, "Show/hide node Ids", false);
        panel.addToggleAnimationButtonText("Link", OtsLink.class, "Show/hide links", true);
        panel.addToggleAnimationButtonText("LinkId", LinkAnimation.Text.class, "Show/hide link Ids", false);
        panel.addToggleAnimationButtonText("Lane", Lane.class, "Show/hide lanes", true);
        panel.addToggleAnimationButtonText("LaneId", LaneAnimation.Text.class, "Show/hide lane Ids", false);
        panel.addToggleAnimationButtonText("LaneCenter", LaneAnimation.CenterLine.class, "Show/hide lane center lines", false);
        panel.addToggleAnimationButtonText("Stripe", Stripe.class, "Show/hide stripes", true);
        panel.addToggleAnimationButtonText("Shoulder", Shoulder.class, "Show/hide shoulders", true);
        panel.addToggleAnimationButtonText("GTU", Gtu.class, "Show/hide GTUs", true);
        panel.addToggleAnimationButtonText("GTUId", DefaultCarAnimation.Text.class, "Show/hide GTU Ids", false);
        panel.addToggleAnimationButtonText("Detector", Detector.class, "Show/hide detectors", true);
        panel.addToggleAnimationButtonText("DetectorId", DetectorAnimation.Text.class, "Show/hide detector Ids", false);
        panel.addToggleAnimationButtonText("Light", TrafficLight.class, "Show/hide traffic lights", true);
        panel.addToggleAnimationButtonText("LightId", TrafficLightAnimation.Text.class, "Show/hide traffic light Ids", false);
        panel.addToggleAnimationButtonText("Conflict", Conflict.class, "Show/hide conflicts", false);
        panel.addToggleAnimationButtonText("Generator", GtuGeneratorQueueAnimation.class, "Show/hide generators", false);
        panel.addToggleAnimationButtonText("Bus", BusStop.class, "Show/hide bus stops", false);
        panel.addToggleAnimationButtonText("BusId", BusStopAnimation.Text.class, "Show/hide bus stop Ids", false);
    }

    /**
     * Set the most common animation on, and create the toggles on the left hand side.
     * @param panel OTSAnimationPanel; the WrappableAnimation.
     */
    public static void setTextAnimationTogglesStandard(final OtsAnimationPanel panel)
    {
        panel.addToggleAnimationButtonText("Node", NodeAnimation.ElevatedNode.class, "Show/hide nodes", false);
        panel.addToggleAnimationButtonText("NodeId", NodeAnimation.Text.class, "Show/hide node Ids", false);
        panel.addToggleAnimationButtonText("Link", OtsLink.class, "Show/hide links", false);
        panel.addToggleAnimationButtonText("LinkId", LinkAnimation.Text.class, "Show/hide link Ids", false);
        panel.addToggleAnimationButtonText("Lane", Lane.class, "Show/hide lanes", true);
        panel.addToggleAnimationButtonText("LaneId", LaneAnimation.Text.class, "Show/hide lane Ids", false);
        panel.addToggleAnimationButtonText("LaneCenter", LaneAnimation.CenterLine.class, "Show/hide lane center lines", false);
        panel.addToggleAnimationButtonText("Stripe", Stripe.class, "Show/hide stripes", true);
        panel.addToggleAnimationButtonText("Shoulder", Shoulder.class, "Show/hide shoulders", true);
        panel.addToggleAnimationButtonText("GTU", Gtu.class, "Show/hide GTUs", true);
        panel.addToggleAnimationButtonText("GTUId", DefaultCarAnimation.Text.class, "Show/hide GTU Ids", false);
        panel.addToggleAnimationButtonText("Detector", DetectorAnimationToggle.class, "Show/hide detectors", false);
        panel.addToggleAnimationButtonText("DetectorId", DetectorAnimation.Text.class, "Show/hide detector Ids", false);
        panel.addToggleAnimationButtonText("Light", TrafficLight.class, "Show/hide traffic lights", true);
        panel.addToggleAnimationButtonText("LightId", TrafficLightAnimation.Text.class, "Show/hide traffic light Ids", false);
        panel.addToggleAnimationButtonText("Conflict", Conflict.class, "Show/hide conflicts", false);
        panel.addToggleAnimationButtonText("Generator", GtuGeneratorQueueAnimation.class, "Show/hide generators", false);
    }

    /**
     * Set all animation on, and create the toggles on the left hand side.
     * @param panel OTSAnimationPanel; the WrappableAnimation.
     */
    public static void setIconAnimationTogglesFull(final OtsAnimationPanel panel)
    {
        panel.addToggleAnimationButtonIcon("Node", NodeAnimation.ElevatedNode.class, "/icons/Node24.png", "Show/hide nodes",
                true, false);
        panel.addToggleAnimationButtonIcon("NodeId", NodeAnimation.Text.class, "/icons/Id24.png", "Show/hide node Ids", false,
                true);
        panel.addToggleAnimationButtonIcon("Link", OtsLink.class, "/icons/Link24.png", "Show/hide links", true, false);
        panel.addToggleAnimationButtonIcon("LinkId", LinkAnimation.Text.class, "/icons/Id24.png", "Show/hide link Ids", false,
                true);
        panel.addToggleAnimationButtonIcon("Lane", Lane.class, "/icons/Lane24.png", "Show/hide lanes", true, false);
        panel.addToggleAnimationButtonIcon("LaneId", LaneAnimation.Text.class, "/icons/Id24.png", "Show/hide lane Ids", false,
                true);
        panel.addToggleAnimationButtonIcon("LaneCenter", CenterLine.class, "/icons/CenterLine24.png",
                "Show/hide lane center lines", false, false);
        panel.addToggleAnimationButtonIcon("Stripe", Stripe.class, "/icons/Stripe24.png", "Show/hide stripes", true, false);
        panel.addToggleAnimationButtonIcon("Shoulder", Shoulder.class, "/icons/Shoulder24.png", "Show/hide shoulders", true,
                false);
        panel.addToggleAnimationButtonIcon("GTU", Gtu.class, "/icons/Gtu24.png", "Show/hide GTUs", true, false);
        panel.addToggleAnimationButtonIcon("GTUId", DefaultCarAnimation.Text.class, "/icons/Id24.png", "Show/hide GTU Ids",
                false, true);
        panel.addToggleAnimationButtonIcon("Detector", DetectorAnimationToggle.class, "/icons/Detector24.png",
                "Show/hide detectors", true, false);
        panel.addToggleAnimationButtonIcon("DetectorId", DetectorAnimation.Text.class, "/icons/Id24.png",
                "Show/hide detector Ids", false, true);
        panel.addToggleAnimationButtonIcon("Light", TrafficLight.class, "/icons/TrafficLight24.png", "Show/hide traffic lights",
                true, false);
        panel.addToggleAnimationButtonIcon("LightId", TrafficLightAnimation.Text.class, "/icons/Id24.png",
                "Show/hide traffic light Ids", false, true);
        panel.addToggleAnimationButtonIcon("Conflict", Conflict.class, "/icons/Conflict24.png", "Show/hide conflicts", false,
                false);
        panel.addToggleAnimationButtonIcon("Generator", GtuGeneratorQueueAnimation.class, "/icons/Generator24.png",
                "Show/hide generators", false, false);
        panel.addToggleAnimationButtonIcon("Bus", BusStop.class, "/icons/BusStop24.png", "Show/hide bus stops", true, false);
        panel.addToggleAnimationButtonIcon("BusId", BusStopAnimation.Text.class, "/icons/Id24.png", "Show/hide bus stops",
                false, true);
    }

    /**
     * Set the most common animation on, and create the toggles on the left hand side.
     * @param panel OTSAnimationPanel; the WrappableAnimation.
     */
    public static void setIconAnimationTogglesStandard(final OtsAnimationPanel panel)
    {
        panel.addToggleAnimationButtonIcon("Node", NodeAnimation.ElevatedNode.class, "/icons/Node24.png", "Show/hide nodes",
                false, false);
        panel.addToggleAnimationButtonIcon("NodeId", NodeAnimation.Text.class, "/icons/Id24.png", "Show/hide node Ids", false,
                true);
        panel.addToggleAnimationButtonIcon("Link", OtsLink.class, "/icons/Link24.png", "Show/hide links", false, false);
        panel.addToggleAnimationButtonIcon("LinkId", LinkAnimation.Text.class, "/icons/Id24.png", "Show/hide link Ids", false,
                true);
        panel.addToggleAnimationButtonIcon("Lane", Lane.class, "/icons/Lane24.png", "Show/hide lanes", true, false);
        panel.addToggleAnimationButtonIcon("LaneId", LaneAnimation.Text.class, "/icons/Id24.png", "Show/hide lane Ids", false,
                true);
        panel.addToggleAnimationButtonIcon("LaneCenter", CenterLine.class, "/icons/CenterLine24.png",
                "Show/hide lane center lines", false, false);
        panel.addToggleAnimationButtonIcon("Stripe", Stripe.class, "/icons/Stripe24.png", "Show/hide stripes", true, false);
        panel.addToggleAnimationButtonIcon("Shoulder", Shoulder.class, "/icons/Shoulder24.png", "Show/hide shoulders", true,
                false);
        panel.addToggleAnimationButtonIcon("GTU", Gtu.class, "/icons/Gtu24.png", "Show/hide GTUs", true, false);
        panel.addToggleAnimationButtonIcon("GTUId", DefaultCarAnimation.Text.class, "/icons/Id24.png", "Show/hide GTU Ids",
                false, true);
        panel.addToggleAnimationButtonIcon("Detector", DetectorAnimationToggle.class, "/icons/Detector24.png",
                "Show/hide detectors", false, false);
        panel.addToggleAnimationButtonIcon("DetectorId", DetectorAnimation.Text.class, "/icons/Id24.png",
                "Show/hide detector Ids", false, true);
        panel.addToggleAnimationButtonIcon("Light", TrafficLight.class, "/icons/TrafficLight24.png", "Show/hide traffic lights",
                true, false);
        panel.addToggleAnimationButtonIcon("LightId", TrafficLightAnimation.Text.class, "/icons/Id24.png",
                "Show/hide traffic light Ids", false, true);
        panel.addToggleAnimationButtonIcon("Conflict", Conflict.class, "/icons/Conflict24.png", "Show/hide conflicts", false,
                false);
        panel.addToggleAnimationButtonIcon("Generator", GtuGeneratorQueueAnimation.class, "/icons/Generator24.png",
                "Show/hide generators", false, false);
        panel.addToggleAnimationButtonIcon("Bus", BusStop.class, "/icons/BusStop24.png", "Show/hide bus stops", false, false);
        panel.addToggleAnimationButtonIcon("BusId", BusStopAnimation.Text.class, "/icons/Id24.png", "Show/hide bus stops",
                false, true);
    }

    /**
     * Set a class to be shown in the animation to true.
     * @param panel OTSAnimationPanel; the OTSAnimationPanel where the animation of a class has to be switched off
     * @param locatableClass Class&lt;? extends Locatable&gt;; the class for which the animation has to be shown.
     */
    public static void showAnimationClass(final OtsAnimationPanel panel, final Class<? extends Locatable> locatableClass)
    {
        panel.getAnimationPanel().showClass(locatableClass);
        panel.updateAnimationClassCheckBox(locatableClass);
    }

    /**
     * Set a class to be shown in the animation to false.
     * @param panel OTSAnimationPanel; the OTSAnimationPanel where the animation of a class has to be switched off
     * @param locatableClass Class&lt;? extends Locatable&gt;; the class for which the animation has to be shown.
     */
    public static void hideAnimationClass(final OtsAnimationPanel panel, final Class<? extends Locatable> locatableClass)
    {
        panel.getAnimationPanel().hideClass(locatableClass);
        panel.updateAnimationClassCheckBox(locatableClass);
    }

    /**
     * Set all animation on, and create the toggles on the left hand side.
     * @param panel OTSAnimationPanel; the WrappableAnimation.
     */
    public static void showAnimationFull(final OtsAnimationPanel panel)
    {
        showAnimationClass(panel, OtsNode.class);
        hideAnimationClass(panel, NodeAnimation.Text.class);
        showAnimationClass(panel, OtsLink.class);
        hideAnimationClass(panel, LinkAnimation.Text.class);
        showAnimationClass(panel, Lane.class);
        hideAnimationClass(panel, LaneAnimation.Text.class);
        showAnimationClass(panel, Stripe.class);
        showAnimationClass(panel, Shoulder.class);
        showAnimationClass(panel, Gtu.class);
        hideAnimationClass(panel, DefaultCarAnimation.Text.class);
        showAnimationClass(panel, Detector.class);
        hideAnimationClass(panel, DetectorAnimation.Text.class);
        showAnimationClass(panel, TrafficLight.class);
        hideAnimationClass(panel, TrafficLightAnimation.Text.class);
        showAnimationClass(panel, Conflict.class);
        hideAnimationClass(panel, BusStop.class);
        hideAnimationClass(panel, BusStopAnimation.Text.class);
        showAnimationClass(panel, GtuGeneratorQueueAnimation.class);
    }

    /**
     * Set the most common animation on, and create the toggles on the left hand side.
     * @param panel OTSAnimationPanel; the WrappableAnimation.
     */
    public static void showAnimationStandard(final OtsAnimationPanel panel)
    {
        hideAnimationClass(panel, OtsNode.class);
        hideAnimationClass(panel, NodeAnimation.Text.class);
        hideAnimationClass(panel, OtsLink.class);
        hideAnimationClass(panel, LinkAnimation.Text.class);
        showAnimationClass(panel, Lane.class);
        hideAnimationClass(panel, LaneAnimation.Text.class);
        showAnimationClass(panel, Stripe.class);
        showAnimationClass(panel, Shoulder.class);
        showAnimationClass(panel, Gtu.class);
        hideAnimationClass(panel, DefaultCarAnimation.Text.class);
        hideAnimationClass(panel, Detector.class);
        hideAnimationClass(panel, DetectorAnimation.Text.class);
        showAnimationClass(panel, TrafficLight.class);
        hideAnimationClass(panel, TrafficLightAnimation.Text.class);
        hideAnimationClass(panel, Conflict.class);
        hideAnimationClass(panel, BusStop.class);
        hideAnimationClass(panel, BusStopAnimation.Text.class);
        hideAnimationClass(panel, GtuGeneratorQueueAnimation.class);
    }

}
<|MERGE_RESOLUTION|>--- conflicted
+++ resolved
@@ -1,260 +1,255 @@
-package org.opentrafficsim.swing.gui;
-
-import org.opentrafficsim.core.gtu.Gtu;
-import org.opentrafficsim.core.network.OtsLink;
-import org.opentrafficsim.core.network.OtsNode;
-import org.opentrafficsim.draw.gtu.DefaultCarAnimation;
-import org.opentrafficsim.draw.gtu.GtuGeneratorQueueAnimation;
-import org.opentrafficsim.draw.network.LinkAnimation;
-import org.opentrafficsim.draw.network.NodeAnimation;
-import org.opentrafficsim.draw.road.BusStopAnimation;
-import org.opentrafficsim.draw.road.LaneAnimation;
-import org.opentrafficsim.draw.road.LaneAnimation.CenterLine;
-import org.opentrafficsim.draw.road.DetectorAnimation;
-import org.opentrafficsim.draw.road.TrafficLightAnimation;
-import org.opentrafficsim.road.network.lane.Lane;
-import org.opentrafficsim.road.network.lane.Shoulder;
-import org.opentrafficsim.road.network.lane.Stripe;
-import org.opentrafficsim.road.network.lane.conflict.Conflict;
-import org.opentrafficsim.road.network.lane.object.BusStop;
-<<<<<<< HEAD
-import org.opentrafficsim.road.network.lane.object.detector.Detector;
-import org.opentrafficsim.road.network.lane.object.detector.DetectorAnimationToggle;
-=======
-import org.opentrafficsim.road.network.lane.object.sensor.DetectorAnimationToggle;
-import org.opentrafficsim.road.network.lane.object.sensor.Detector;
->>>>>>> b8e1e239
-import org.opentrafficsim.road.network.lane.object.trafficlight.TrafficLight;
-
-import nl.tudelft.simulation.dsol.animation.Locatable;
-
-/**
- * Set the default animation toggles for the animation panel.
- * <p>
- * Copyright (c) 2013-2022 Delft University of Technology, PO Box 5, 2600 AA, Delft, the Netherlands. All rights reserved. <br>
- * BSD-style license. See <a href="https://opentrafficsim.org/docs/license.html">OpenTrafficSim License</a>.
- * </p>
- * @author <a href="https://github.com/averbraeck">Alexander Verbraeck</a>
- * @author <a href="https://tudelft.nl/staff/p.knoppers-1">Peter Knoppers</a>
- * @author <a href="https://dittlab.tudelft.nl">Wouter Schakel</a>
- */
-public final class AnimationToggles
-{
-
-    /**
-     * Do not instantiate this class.
-     */
-    private AnimationToggles()
-    {
-        // static class.
-    }
-
-    /**
-     * Set all animation on, and create the toggles on the left hand side.
-     * @param panel OTSAnimationPanel; the WrappableAnimation.
-     */
-    public static void setTextAnimationTogglesFull(final OtsAnimationPanel panel)
-    {
-        panel.addToggleAnimationButtonText("Node", NodeAnimation.ElevatedNode.class, "Show/hide nodes", true);
-        panel.addToggleAnimationButtonText("NodeId", NodeAnimation.Text.class, "Show/hide node Ids", false);
-        panel.addToggleAnimationButtonText("Link", OtsLink.class, "Show/hide links", true);
-        panel.addToggleAnimationButtonText("LinkId", LinkAnimation.Text.class, "Show/hide link Ids", false);
-        panel.addToggleAnimationButtonText("Lane", Lane.class, "Show/hide lanes", true);
-        panel.addToggleAnimationButtonText("LaneId", LaneAnimation.Text.class, "Show/hide lane Ids", false);
-        panel.addToggleAnimationButtonText("LaneCenter", LaneAnimation.CenterLine.class, "Show/hide lane center lines", false);
-        panel.addToggleAnimationButtonText("Stripe", Stripe.class, "Show/hide stripes", true);
-        panel.addToggleAnimationButtonText("Shoulder", Shoulder.class, "Show/hide shoulders", true);
-        panel.addToggleAnimationButtonText("GTU", Gtu.class, "Show/hide GTUs", true);
-        panel.addToggleAnimationButtonText("GTUId", DefaultCarAnimation.Text.class, "Show/hide GTU Ids", false);
-        panel.addToggleAnimationButtonText("Detector", Detector.class, "Show/hide detectors", true);
-        panel.addToggleAnimationButtonText("DetectorId", DetectorAnimation.Text.class, "Show/hide detector Ids", false);
-        panel.addToggleAnimationButtonText("Light", TrafficLight.class, "Show/hide traffic lights", true);
-        panel.addToggleAnimationButtonText("LightId", TrafficLightAnimation.Text.class, "Show/hide traffic light Ids", false);
-        panel.addToggleAnimationButtonText("Conflict", Conflict.class, "Show/hide conflicts", false);
-        panel.addToggleAnimationButtonText("Generator", GtuGeneratorQueueAnimation.class, "Show/hide generators", false);
-        panel.addToggleAnimationButtonText("Bus", BusStop.class, "Show/hide bus stops", false);
-        panel.addToggleAnimationButtonText("BusId", BusStopAnimation.Text.class, "Show/hide bus stop Ids", false);
-    }
-
-    /**
-     * Set the most common animation on, and create the toggles on the left hand side.
-     * @param panel OTSAnimationPanel; the WrappableAnimation.
-     */
-    public static void setTextAnimationTogglesStandard(final OtsAnimationPanel panel)
-    {
-        panel.addToggleAnimationButtonText("Node", NodeAnimation.ElevatedNode.class, "Show/hide nodes", false);
-        panel.addToggleAnimationButtonText("NodeId", NodeAnimation.Text.class, "Show/hide node Ids", false);
-        panel.addToggleAnimationButtonText("Link", OtsLink.class, "Show/hide links", false);
-        panel.addToggleAnimationButtonText("LinkId", LinkAnimation.Text.class, "Show/hide link Ids", false);
-        panel.addToggleAnimationButtonText("Lane", Lane.class, "Show/hide lanes", true);
-        panel.addToggleAnimationButtonText("LaneId", LaneAnimation.Text.class, "Show/hide lane Ids", false);
-        panel.addToggleAnimationButtonText("LaneCenter", LaneAnimation.CenterLine.class, "Show/hide lane center lines", false);
-        panel.addToggleAnimationButtonText("Stripe", Stripe.class, "Show/hide stripes", true);
-        panel.addToggleAnimationButtonText("Shoulder", Shoulder.class, "Show/hide shoulders", true);
-        panel.addToggleAnimationButtonText("GTU", Gtu.class, "Show/hide GTUs", true);
-        panel.addToggleAnimationButtonText("GTUId", DefaultCarAnimation.Text.class, "Show/hide GTU Ids", false);
-        panel.addToggleAnimationButtonText("Detector", DetectorAnimationToggle.class, "Show/hide detectors", false);
-        panel.addToggleAnimationButtonText("DetectorId", DetectorAnimation.Text.class, "Show/hide detector Ids", false);
-        panel.addToggleAnimationButtonText("Light", TrafficLight.class, "Show/hide traffic lights", true);
-        panel.addToggleAnimationButtonText("LightId", TrafficLightAnimation.Text.class, "Show/hide traffic light Ids", false);
-        panel.addToggleAnimationButtonText("Conflict", Conflict.class, "Show/hide conflicts", false);
-        panel.addToggleAnimationButtonText("Generator", GtuGeneratorQueueAnimation.class, "Show/hide generators", false);
-    }
-
-    /**
-     * Set all animation on, and create the toggles on the left hand side.
-     * @param panel OTSAnimationPanel; the WrappableAnimation.
-     */
-    public static void setIconAnimationTogglesFull(final OtsAnimationPanel panel)
-    {
-        panel.addToggleAnimationButtonIcon("Node", NodeAnimation.ElevatedNode.class, "/icons/Node24.png", "Show/hide nodes",
-                true, false);
-        panel.addToggleAnimationButtonIcon("NodeId", NodeAnimation.Text.class, "/icons/Id24.png", "Show/hide node Ids", false,
-                true);
-        panel.addToggleAnimationButtonIcon("Link", OtsLink.class, "/icons/Link24.png", "Show/hide links", true, false);
-        panel.addToggleAnimationButtonIcon("LinkId", LinkAnimation.Text.class, "/icons/Id24.png", "Show/hide link Ids", false,
-                true);
-        panel.addToggleAnimationButtonIcon("Lane", Lane.class, "/icons/Lane24.png", "Show/hide lanes", true, false);
-        panel.addToggleAnimationButtonIcon("LaneId", LaneAnimation.Text.class, "/icons/Id24.png", "Show/hide lane Ids", false,
-                true);
-        panel.addToggleAnimationButtonIcon("LaneCenter", CenterLine.class, "/icons/CenterLine24.png",
-                "Show/hide lane center lines", false, false);
-        panel.addToggleAnimationButtonIcon("Stripe", Stripe.class, "/icons/Stripe24.png", "Show/hide stripes", true, false);
-        panel.addToggleAnimationButtonIcon("Shoulder", Shoulder.class, "/icons/Shoulder24.png", "Show/hide shoulders", true,
-                false);
-        panel.addToggleAnimationButtonIcon("GTU", Gtu.class, "/icons/Gtu24.png", "Show/hide GTUs", true, false);
-        panel.addToggleAnimationButtonIcon("GTUId", DefaultCarAnimation.Text.class, "/icons/Id24.png", "Show/hide GTU Ids",
-                false, true);
-        panel.addToggleAnimationButtonIcon("Detector", DetectorAnimationToggle.class, "/icons/Detector24.png",
-                "Show/hide detectors", true, false);
-        panel.addToggleAnimationButtonIcon("DetectorId", DetectorAnimation.Text.class, "/icons/Id24.png",
-                "Show/hide detector Ids", false, true);
-        panel.addToggleAnimationButtonIcon("Light", TrafficLight.class, "/icons/TrafficLight24.png", "Show/hide traffic lights",
-                true, false);
-        panel.addToggleAnimationButtonIcon("LightId", TrafficLightAnimation.Text.class, "/icons/Id24.png",
-                "Show/hide traffic light Ids", false, true);
-        panel.addToggleAnimationButtonIcon("Conflict", Conflict.class, "/icons/Conflict24.png", "Show/hide conflicts", false,
-                false);
-        panel.addToggleAnimationButtonIcon("Generator", GtuGeneratorQueueAnimation.class, "/icons/Generator24.png",
-                "Show/hide generators", false, false);
-        panel.addToggleAnimationButtonIcon("Bus", BusStop.class, "/icons/BusStop24.png", "Show/hide bus stops", true, false);
-        panel.addToggleAnimationButtonIcon("BusId", BusStopAnimation.Text.class, "/icons/Id24.png", "Show/hide bus stops",
-                false, true);
-    }
-
-    /**
-     * Set the most common animation on, and create the toggles on the left hand side.
-     * @param panel OTSAnimationPanel; the WrappableAnimation.
-     */
-    public static void setIconAnimationTogglesStandard(final OtsAnimationPanel panel)
-    {
-        panel.addToggleAnimationButtonIcon("Node", NodeAnimation.ElevatedNode.class, "/icons/Node24.png", "Show/hide nodes",
-                false, false);
-        panel.addToggleAnimationButtonIcon("NodeId", NodeAnimation.Text.class, "/icons/Id24.png", "Show/hide node Ids", false,
-                true);
-        panel.addToggleAnimationButtonIcon("Link", OtsLink.class, "/icons/Link24.png", "Show/hide links", false, false);
-        panel.addToggleAnimationButtonIcon("LinkId", LinkAnimation.Text.class, "/icons/Id24.png", "Show/hide link Ids", false,
-                true);
-        panel.addToggleAnimationButtonIcon("Lane", Lane.class, "/icons/Lane24.png", "Show/hide lanes", true, false);
-        panel.addToggleAnimationButtonIcon("LaneId", LaneAnimation.Text.class, "/icons/Id24.png", "Show/hide lane Ids", false,
-                true);
-        panel.addToggleAnimationButtonIcon("LaneCenter", CenterLine.class, "/icons/CenterLine24.png",
-                "Show/hide lane center lines", false, false);
-        panel.addToggleAnimationButtonIcon("Stripe", Stripe.class, "/icons/Stripe24.png", "Show/hide stripes", true, false);
-        panel.addToggleAnimationButtonIcon("Shoulder", Shoulder.class, "/icons/Shoulder24.png", "Show/hide shoulders", true,
-                false);
-        panel.addToggleAnimationButtonIcon("GTU", Gtu.class, "/icons/Gtu24.png", "Show/hide GTUs", true, false);
-        panel.addToggleAnimationButtonIcon("GTUId", DefaultCarAnimation.Text.class, "/icons/Id24.png", "Show/hide GTU Ids",
-                false, true);
-        panel.addToggleAnimationButtonIcon("Detector", DetectorAnimationToggle.class, "/icons/Detector24.png",
-                "Show/hide detectors", false, false);
-        panel.addToggleAnimationButtonIcon("DetectorId", DetectorAnimation.Text.class, "/icons/Id24.png",
-                "Show/hide detector Ids", false, true);
-        panel.addToggleAnimationButtonIcon("Light", TrafficLight.class, "/icons/TrafficLight24.png", "Show/hide traffic lights",
-                true, false);
-        panel.addToggleAnimationButtonIcon("LightId", TrafficLightAnimation.Text.class, "/icons/Id24.png",
-                "Show/hide traffic light Ids", false, true);
-        panel.addToggleAnimationButtonIcon("Conflict", Conflict.class, "/icons/Conflict24.png", "Show/hide conflicts", false,
-                false);
-        panel.addToggleAnimationButtonIcon("Generator", GtuGeneratorQueueAnimation.class, "/icons/Generator24.png",
-                "Show/hide generators", false, false);
-        panel.addToggleAnimationButtonIcon("Bus", BusStop.class, "/icons/BusStop24.png", "Show/hide bus stops", false, false);
-        panel.addToggleAnimationButtonIcon("BusId", BusStopAnimation.Text.class, "/icons/Id24.png", "Show/hide bus stops",
-                false, true);
-    }
-
-    /**
-     * Set a class to be shown in the animation to true.
-     * @param panel OTSAnimationPanel; the OTSAnimationPanel where the animation of a class has to be switched off
-     * @param locatableClass Class&lt;? extends Locatable&gt;; the class for which the animation has to be shown.
-     */
-    public static void showAnimationClass(final OtsAnimationPanel panel, final Class<? extends Locatable> locatableClass)
-    {
-        panel.getAnimationPanel().showClass(locatableClass);
-        panel.updateAnimationClassCheckBox(locatableClass);
-    }
-
-    /**
-     * Set a class to be shown in the animation to false.
-     * @param panel OTSAnimationPanel; the OTSAnimationPanel where the animation of a class has to be switched off
-     * @param locatableClass Class&lt;? extends Locatable&gt;; the class for which the animation has to be shown.
-     */
-    public static void hideAnimationClass(final OtsAnimationPanel panel, final Class<? extends Locatable> locatableClass)
-    {
-        panel.getAnimationPanel().hideClass(locatableClass);
-        panel.updateAnimationClassCheckBox(locatableClass);
-    }
-
-    /**
-     * Set all animation on, and create the toggles on the left hand side.
-     * @param panel OTSAnimationPanel; the WrappableAnimation.
-     */
-    public static void showAnimationFull(final OtsAnimationPanel panel)
-    {
-        showAnimationClass(panel, OtsNode.class);
-        hideAnimationClass(panel, NodeAnimation.Text.class);
-        showAnimationClass(panel, OtsLink.class);
-        hideAnimationClass(panel, LinkAnimation.Text.class);
-        showAnimationClass(panel, Lane.class);
-        hideAnimationClass(panel, LaneAnimation.Text.class);
-        showAnimationClass(panel, Stripe.class);
-        showAnimationClass(panel, Shoulder.class);
-        showAnimationClass(panel, Gtu.class);
-        hideAnimationClass(panel, DefaultCarAnimation.Text.class);
-        showAnimationClass(panel, Detector.class);
-        hideAnimationClass(panel, DetectorAnimation.Text.class);
-        showAnimationClass(panel, TrafficLight.class);
-        hideAnimationClass(panel, TrafficLightAnimation.Text.class);
-        showAnimationClass(panel, Conflict.class);
-        hideAnimationClass(panel, BusStop.class);
-        hideAnimationClass(panel, BusStopAnimation.Text.class);
-        showAnimationClass(panel, GtuGeneratorQueueAnimation.class);
-    }
-
-    /**
-     * Set the most common animation on, and create the toggles on the left hand side.
-     * @param panel OTSAnimationPanel; the WrappableAnimation.
-     */
-    public static void showAnimationStandard(final OtsAnimationPanel panel)
-    {
-        hideAnimationClass(panel, OtsNode.class);
-        hideAnimationClass(panel, NodeAnimation.Text.class);
-        hideAnimationClass(panel, OtsLink.class);
-        hideAnimationClass(panel, LinkAnimation.Text.class);
-        showAnimationClass(panel, Lane.class);
-        hideAnimationClass(panel, LaneAnimation.Text.class);
-        showAnimationClass(panel, Stripe.class);
-        showAnimationClass(panel, Shoulder.class);
-        showAnimationClass(panel, Gtu.class);
-        hideAnimationClass(panel, DefaultCarAnimation.Text.class);
-        hideAnimationClass(panel, Detector.class);
-        hideAnimationClass(panel, DetectorAnimation.Text.class);
-        showAnimationClass(panel, TrafficLight.class);
-        hideAnimationClass(panel, TrafficLightAnimation.Text.class);
-        hideAnimationClass(panel, Conflict.class);
-        hideAnimationClass(panel, BusStop.class);
-        hideAnimationClass(panel, BusStopAnimation.Text.class);
-        hideAnimationClass(panel, GtuGeneratorQueueAnimation.class);
-    }
-
-}
+package org.opentrafficsim.swing.gui;
+
+import org.opentrafficsim.core.gtu.Gtu;
+import org.opentrafficsim.core.network.OtsLink;
+import org.opentrafficsim.core.network.OtsNode;
+import org.opentrafficsim.draw.gtu.DefaultCarAnimation;
+import org.opentrafficsim.draw.gtu.GtuGeneratorQueueAnimation;
+import org.opentrafficsim.draw.network.LinkAnimation;
+import org.opentrafficsim.draw.network.NodeAnimation;
+import org.opentrafficsim.draw.road.BusStopAnimation;
+import org.opentrafficsim.draw.road.DetectorAnimation;
+import org.opentrafficsim.draw.road.LaneAnimation;
+import org.opentrafficsim.draw.road.LaneAnimation.CenterLine;
+import org.opentrafficsim.draw.road.TrafficLightAnimation;
+import org.opentrafficsim.road.network.lane.Lane;
+import org.opentrafficsim.road.network.lane.Shoulder;
+import org.opentrafficsim.road.network.lane.Stripe;
+import org.opentrafficsim.road.network.lane.conflict.Conflict;
+import org.opentrafficsim.road.network.lane.object.BusStop;
+import org.opentrafficsim.road.network.lane.object.detector.Detector;
+import org.opentrafficsim.road.network.lane.object.detector.DetectorAnimationToggle;
+import org.opentrafficsim.road.network.lane.object.trafficlight.TrafficLight;
+
+import nl.tudelft.simulation.dsol.animation.Locatable;
+
+/**
+ * Set the default animation toggles for the animation panel.
+ * <p>
+ * Copyright (c) 2013-2022 Delft University of Technology, PO Box 5, 2600 AA, Delft, the Netherlands. All rights reserved. <br>
+ * BSD-style license. See <a href="https://opentrafficsim.org/docs/license.html">OpenTrafficSim License</a>.
+ * </p>
+ * @author <a href="https://github.com/averbraeck">Alexander Verbraeck</a>
+ * @author <a href="https://tudelft.nl/staff/p.knoppers-1">Peter Knoppers</a>
+ * @author <a href="https://dittlab.tudelft.nl">Wouter Schakel</a>
+ */
+public final class AnimationToggles
+{
+
+    /**
+     * Do not instantiate this class.
+     */
+    private AnimationToggles()
+    {
+        // static class.
+    }
+
+    /**
+     * Set all animation on, and create the toggles on the left hand side.
+     * @param panel OTSAnimationPanel; the WrappableAnimation.
+     */
+    public static void setTextAnimationTogglesFull(final OtsAnimationPanel panel)
+    {
+        panel.addToggleAnimationButtonText("Node", NodeAnimation.ElevatedNode.class, "Show/hide nodes", true);
+        panel.addToggleAnimationButtonText("NodeId", NodeAnimation.Text.class, "Show/hide node Ids", false);
+        panel.addToggleAnimationButtonText("Link", OtsLink.class, "Show/hide links", true);
+        panel.addToggleAnimationButtonText("LinkId", LinkAnimation.Text.class, "Show/hide link Ids", false);
+        panel.addToggleAnimationButtonText("Lane", Lane.class, "Show/hide lanes", true);
+        panel.addToggleAnimationButtonText("LaneId", LaneAnimation.Text.class, "Show/hide lane Ids", false);
+        panel.addToggleAnimationButtonText("LaneCenter", LaneAnimation.CenterLine.class, "Show/hide lane center lines", false);
+        panel.addToggleAnimationButtonText("Stripe", Stripe.class, "Show/hide stripes", true);
+        panel.addToggleAnimationButtonText("Shoulder", Shoulder.class, "Show/hide shoulders", true);
+        panel.addToggleAnimationButtonText("GTU", Gtu.class, "Show/hide GTUs", true);
+        panel.addToggleAnimationButtonText("GTUId", DefaultCarAnimation.Text.class, "Show/hide GTU Ids", false);
+        panel.addToggleAnimationButtonText("Detector", Detector.class, "Show/hide detectors", true);
+        panel.addToggleAnimationButtonText("DetectorId", DetectorAnimation.Text.class, "Show/hide detector Ids", false);
+        panel.addToggleAnimationButtonText("Light", TrafficLight.class, "Show/hide traffic lights", true);
+        panel.addToggleAnimationButtonText("LightId", TrafficLightAnimation.Text.class, "Show/hide traffic light Ids", false);
+        panel.addToggleAnimationButtonText("Conflict", Conflict.class, "Show/hide conflicts", false);
+        panel.addToggleAnimationButtonText("Generator", GtuGeneratorQueueAnimation.class, "Show/hide generators", false);
+        panel.addToggleAnimationButtonText("Bus", BusStop.class, "Show/hide bus stops", false);
+        panel.addToggleAnimationButtonText("BusId", BusStopAnimation.Text.class, "Show/hide bus stop Ids", false);
+    }
+
+    /**
+     * Set the most common animation on, and create the toggles on the left hand side.
+     * @param panel OTSAnimationPanel; the WrappableAnimation.
+     */
+    public static void setTextAnimationTogglesStandard(final OtsAnimationPanel panel)
+    {
+        panel.addToggleAnimationButtonText("Node", NodeAnimation.ElevatedNode.class, "Show/hide nodes", false);
+        panel.addToggleAnimationButtonText("NodeId", NodeAnimation.Text.class, "Show/hide node Ids", false);
+        panel.addToggleAnimationButtonText("Link", OtsLink.class, "Show/hide links", false);
+        panel.addToggleAnimationButtonText("LinkId", LinkAnimation.Text.class, "Show/hide link Ids", false);
+        panel.addToggleAnimationButtonText("Lane", Lane.class, "Show/hide lanes", true);
+        panel.addToggleAnimationButtonText("LaneId", LaneAnimation.Text.class, "Show/hide lane Ids", false);
+        panel.addToggleAnimationButtonText("LaneCenter", LaneAnimation.CenterLine.class, "Show/hide lane center lines", false);
+        panel.addToggleAnimationButtonText("Stripe", Stripe.class, "Show/hide stripes", true);
+        panel.addToggleAnimationButtonText("Shoulder", Shoulder.class, "Show/hide shoulders", true);
+        panel.addToggleAnimationButtonText("GTU", Gtu.class, "Show/hide GTUs", true);
+        panel.addToggleAnimationButtonText("GTUId", DefaultCarAnimation.Text.class, "Show/hide GTU Ids", false);
+        panel.addToggleAnimationButtonText("Detector", DetectorAnimationToggle.class, "Show/hide detectors", false);
+        panel.addToggleAnimationButtonText("DetectorId", DetectorAnimation.Text.class, "Show/hide detector Ids", false);
+        panel.addToggleAnimationButtonText("Light", TrafficLight.class, "Show/hide traffic lights", true);
+        panel.addToggleAnimationButtonText("LightId", TrafficLightAnimation.Text.class, "Show/hide traffic light Ids", false);
+        panel.addToggleAnimationButtonText("Conflict", Conflict.class, "Show/hide conflicts", false);
+        panel.addToggleAnimationButtonText("Generator", GtuGeneratorQueueAnimation.class, "Show/hide generators", false);
+    }
+
+    /**
+     * Set all animation on, and create the toggles on the left hand side.
+     * @param panel OTSAnimationPanel; the WrappableAnimation.
+     */
+    public static void setIconAnimationTogglesFull(final OtsAnimationPanel panel)
+    {
+        panel.addToggleAnimationButtonIcon("Node", NodeAnimation.ElevatedNode.class, "/icons/Node24.png", "Show/hide nodes",
+                true, false);
+        panel.addToggleAnimationButtonIcon("NodeId", NodeAnimation.Text.class, "/icons/Id24.png", "Show/hide node Ids", false,
+                true);
+        panel.addToggleAnimationButtonIcon("Link", OtsLink.class, "/icons/Link24.png", "Show/hide links", true, false);
+        panel.addToggleAnimationButtonIcon("LinkId", LinkAnimation.Text.class, "/icons/Id24.png", "Show/hide link Ids", false,
+                true);
+        panel.addToggleAnimationButtonIcon("Lane", Lane.class, "/icons/Lane24.png", "Show/hide lanes", true, false);
+        panel.addToggleAnimationButtonIcon("LaneId", LaneAnimation.Text.class, "/icons/Id24.png", "Show/hide lane Ids", false,
+                true);
+        panel.addToggleAnimationButtonIcon("LaneCenter", CenterLine.class, "/icons/CenterLine24.png",
+                "Show/hide lane center lines", false, false);
+        panel.addToggleAnimationButtonIcon("Stripe", Stripe.class, "/icons/Stripe24.png", "Show/hide stripes", true, false);
+        panel.addToggleAnimationButtonIcon("Shoulder", Shoulder.class, "/icons/Shoulder24.png", "Show/hide shoulders", true,
+                false);
+        panel.addToggleAnimationButtonIcon("GTU", Gtu.class, "/icons/Gtu24.png", "Show/hide GTUs", true, false);
+        panel.addToggleAnimationButtonIcon("GTUId", DefaultCarAnimation.Text.class, "/icons/Id24.png", "Show/hide GTU Ids",
+                false, true);
+        panel.addToggleAnimationButtonIcon("Detector", DetectorAnimationToggle.class, "/icons/Detector24.png",
+                "Show/hide detectors", true, false);
+        panel.addToggleAnimationButtonIcon("DetectorId", DetectorAnimation.Text.class, "/icons/Id24.png",
+                "Show/hide detector Ids", false, true);
+        panel.addToggleAnimationButtonIcon("Light", TrafficLight.class, "/icons/TrafficLight24.png", "Show/hide traffic lights",
+                true, false);
+        panel.addToggleAnimationButtonIcon("LightId", TrafficLightAnimation.Text.class, "/icons/Id24.png",
+                "Show/hide traffic light Ids", false, true);
+        panel.addToggleAnimationButtonIcon("Conflict", Conflict.class, "/icons/Conflict24.png", "Show/hide conflicts", false,
+                false);
+        panel.addToggleAnimationButtonIcon("Generator", GtuGeneratorQueueAnimation.class, "/icons/Generator24.png",
+                "Show/hide generators", false, false);
+        panel.addToggleAnimationButtonIcon("Bus", BusStop.class, "/icons/BusStop24.png", "Show/hide bus stops", true, false);
+        panel.addToggleAnimationButtonIcon("BusId", BusStopAnimation.Text.class, "/icons/Id24.png", "Show/hide bus stops",
+                false, true);
+    }
+
+    /**
+     * Set the most common animation on, and create the toggles on the left hand side.
+     * @param panel OTSAnimationPanel; the WrappableAnimation.
+     */
+    public static void setIconAnimationTogglesStandard(final OtsAnimationPanel panel)
+    {
+        panel.addToggleAnimationButtonIcon("Node", NodeAnimation.ElevatedNode.class, "/icons/Node24.png", "Show/hide nodes",
+                false, false);
+        panel.addToggleAnimationButtonIcon("NodeId", NodeAnimation.Text.class, "/icons/Id24.png", "Show/hide node Ids", false,
+                true);
+        panel.addToggleAnimationButtonIcon("Link", OtsLink.class, "/icons/Link24.png", "Show/hide links", false, false);
+        panel.addToggleAnimationButtonIcon("LinkId", LinkAnimation.Text.class, "/icons/Id24.png", "Show/hide link Ids", false,
+                true);
+        panel.addToggleAnimationButtonIcon("Lane", Lane.class, "/icons/Lane24.png", "Show/hide lanes", true, false);
+        panel.addToggleAnimationButtonIcon("LaneId", LaneAnimation.Text.class, "/icons/Id24.png", "Show/hide lane Ids", false,
+                true);
+        panel.addToggleAnimationButtonIcon("LaneCenter", CenterLine.class, "/icons/CenterLine24.png",
+                "Show/hide lane center lines", false, false);
+        panel.addToggleAnimationButtonIcon("Stripe", Stripe.class, "/icons/Stripe24.png", "Show/hide stripes", true, false);
+        panel.addToggleAnimationButtonIcon("Shoulder", Shoulder.class, "/icons/Shoulder24.png", "Show/hide shoulders", true,
+                false);
+        panel.addToggleAnimationButtonIcon("GTU", Gtu.class, "/icons/Gtu24.png", "Show/hide GTUs", true, false);
+        panel.addToggleAnimationButtonIcon("GTUId", DefaultCarAnimation.Text.class, "/icons/Id24.png", "Show/hide GTU Ids",
+                false, true);
+        panel.addToggleAnimationButtonIcon("Detector", DetectorAnimationToggle.class, "/icons/Detector24.png",
+                "Show/hide detectors", false, false);
+        panel.addToggleAnimationButtonIcon("DetectorId", DetectorAnimation.Text.class, "/icons/Id24.png",
+                "Show/hide detector Ids", false, true);
+        panel.addToggleAnimationButtonIcon("Light", TrafficLight.class, "/icons/TrafficLight24.png", "Show/hide traffic lights",
+                true, false);
+        panel.addToggleAnimationButtonIcon("LightId", TrafficLightAnimation.Text.class, "/icons/Id24.png",
+                "Show/hide traffic light Ids", false, true);
+        panel.addToggleAnimationButtonIcon("Conflict", Conflict.class, "/icons/Conflict24.png", "Show/hide conflicts", false,
+                false);
+        panel.addToggleAnimationButtonIcon("Generator", GtuGeneratorQueueAnimation.class, "/icons/Generator24.png",
+                "Show/hide generators", false, false);
+        panel.addToggleAnimationButtonIcon("Bus", BusStop.class, "/icons/BusStop24.png", "Show/hide bus stops", false, false);
+        panel.addToggleAnimationButtonIcon("BusId", BusStopAnimation.Text.class, "/icons/Id24.png", "Show/hide bus stops",
+                false, true);
+    }
+
+    /**
+     * Set a class to be shown in the animation to true.
+     * @param panel OTSAnimationPanel; the OTSAnimationPanel where the animation of a class has to be switched off
+     * @param locatableClass Class&lt;? extends Locatable&gt;; the class for which the animation has to be shown.
+     */
+    public static void showAnimationClass(final OtsAnimationPanel panel, final Class<? extends Locatable> locatableClass)
+    {
+        panel.getAnimationPanel().showClass(locatableClass);
+        panel.updateAnimationClassCheckBox(locatableClass);
+    }
+
+    /**
+     * Set a class to be shown in the animation to false.
+     * @param panel OTSAnimationPanel; the OTSAnimationPanel where the animation of a class has to be switched off
+     * @param locatableClass Class&lt;? extends Locatable&gt;; the class for which the animation has to be shown.
+     */
+    public static void hideAnimationClass(final OtsAnimationPanel panel, final Class<? extends Locatable> locatableClass)
+    {
+        panel.getAnimationPanel().hideClass(locatableClass);
+        panel.updateAnimationClassCheckBox(locatableClass);
+    }
+
+    /**
+     * Set all animation on, and create the toggles on the left hand side.
+     * @param panel OTSAnimationPanel; the WrappableAnimation.
+     */
+    public static void showAnimationFull(final OtsAnimationPanel panel)
+    {
+        showAnimationClass(panel, OtsNode.class);
+        hideAnimationClass(panel, NodeAnimation.Text.class);
+        showAnimationClass(panel, OtsLink.class);
+        hideAnimationClass(panel, LinkAnimation.Text.class);
+        showAnimationClass(panel, Lane.class);
+        hideAnimationClass(panel, LaneAnimation.Text.class);
+        showAnimationClass(panel, Stripe.class);
+        showAnimationClass(panel, Shoulder.class);
+        showAnimationClass(panel, Gtu.class);
+        hideAnimationClass(panel, DefaultCarAnimation.Text.class);
+        showAnimationClass(panel, Detector.class);
+        hideAnimationClass(panel, DetectorAnimation.Text.class);
+        showAnimationClass(panel, TrafficLight.class);
+        hideAnimationClass(panel, TrafficLightAnimation.Text.class);
+        showAnimationClass(panel, Conflict.class);
+        hideAnimationClass(panel, BusStop.class);
+        hideAnimationClass(panel, BusStopAnimation.Text.class);
+        showAnimationClass(panel, GtuGeneratorQueueAnimation.class);
+    }
+
+    /**
+     * Set the most common animation on, and create the toggles on the left hand side.
+     * @param panel OTSAnimationPanel; the WrappableAnimation.
+     */
+    public static void showAnimationStandard(final OtsAnimationPanel panel)
+    {
+        hideAnimationClass(panel, OtsNode.class);
+        hideAnimationClass(panel, NodeAnimation.Text.class);
+        hideAnimationClass(panel, OtsLink.class);
+        hideAnimationClass(panel, LinkAnimation.Text.class);
+        showAnimationClass(panel, Lane.class);
+        hideAnimationClass(panel, LaneAnimation.Text.class);
+        showAnimationClass(panel, Stripe.class);
+        showAnimationClass(panel, Shoulder.class);
+        showAnimationClass(panel, Gtu.class);
+        hideAnimationClass(panel, DefaultCarAnimation.Text.class);
+        hideAnimationClass(panel, Detector.class);
+        hideAnimationClass(panel, DetectorAnimation.Text.class);
+        showAnimationClass(panel, TrafficLight.class);
+        hideAnimationClass(panel, TrafficLightAnimation.Text.class);
+        hideAnimationClass(panel, Conflict.class);
+        hideAnimationClass(panel, BusStop.class);
+        hideAnimationClass(panel, BusStopAnimation.Text.class);
+        hideAnimationClass(panel, GtuGeneratorQueueAnimation.class);
+    }
+
+}