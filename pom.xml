--- conflicted
+++ resolved
@@ -1,1097 +1,1089 @@
-<project xmlns="http://maven.apache.org/POM/4.0.0" xmlns:xsi="http://www.w3.org/2001/XMLSchema-instance" xsi:schemaLocation="http://maven.apache.org/POM/4.0.0 http://maven.apache.org/xsd/maven-4.0.0.xsd">
-  <modelVersion>4.0.0</modelVersion>
-
-  <groupId>org.opentrafficsim</groupId>
-  <artifactId>ots</artifactId>
-  <version>1.7.6</version>
-  <packaging>pom</packaging>
-
-  <name>OpenTrafficSim base project</name>
-  <description>Settings and base definitions for the OpenTrafficSim project</description>
-  <url>https://opentrafficsim.org</url>
-
-  <organization>
-    <name>Delft University of Technology</name>
-    <url>https://opentrafficsim.org</url>
-  </organization>
-
-  <inceptionYear>2014</inceptionYear>
-
-  <modules>
-    <module>ots-base</module>
-    <module>ots-core</module>
-    <module>ots-kpi</module>
-    <module>ots-road</module>
-    <module>ots-trafficcontrol</module>
-    <module>ots-animation</module>
-    <module>ots-draw</module>
-    <module>ots-swing</module>
-    <module>ots-web</module>
-    <module>ots-sim0mq</module>
-    <module>ots-sim0mq-kpi</module>
-    <module>ots-sim0mq-swing</module>
-    <module>ots-xml</module>
-    <module>ots-opendrive</module>
-    <module>ots-demo</module>
-    <module>ots-editor</module>
-  </modules>
-
-  <properties>
-    <argLine>-javaagent:${settings.localRepository}/org/mockito/mockito-core/${mockito.version}/mockito-core-${mockito.version}.jar</argLine>
-
-    <jdk.version>17</jdk.version>
-    <maven.compiler.source>17</maven.compiler.source>
-    <maven.compiler.target>17</maven.compiler.target>
-    <maven.compiler.release>17</maven.compiler.release>
-    <project.build.sourceEncoding>UTF-8</project.build.sourceEncoding>
-
-    <sonar.scm.disabled>true</sonar.scm.disabled>
-
-    <ots.version>${project.version}</ots.version>
-    <tinylog.version>1.3.6</tinylog.version>
-    <djunits.version>5.2.1</djunits.version>
-    <djutils.version>2.3.1</djutils.version>
-    <dsol.version>4.2.6</dsol.version>
-    <sim0mq.version>2.1.5</sim0mq.version>
-    <jfreechart.version>1.5.5</jfreechart.version>
-    <jgrapht.version>1.5.2</jgrapht.version>
-    <jakarta.annotation.version>3.0.0</jakarta.annotation.version>
-    <jaxb.version>4.0.5</jaxb.version>
-    <jakarta.xml.bind-api.version>4.0.2</jakarta.xml.bind-api.version>
-    <treetable.version>0.0.2</treetable.version>
-    <jetty.version>11.0.24</jetty.version>
-
-    <junit.version>5.12.0</junit.version>
-    <mockito.version>5.15.2</mockito.version>
-
-    <maven.compiler.version>3.14.0</maven.compiler.version>
-    <maven.site.version>3.21.0</maven.site.version>
-    <maven.install.version>3.1.3</maven.install.version>
-    <maven.source.version>3.3.1</maven.source.version>
-    <maven.javadoc.version>3.11.2</maven.javadoc.version>
-    <maven.resources.version>3.3.1</maven.resources.version>
-<<<<<<< HEAD
-    <maven.checkstyle.version>3.4.0</maven.checkstyle.version>
-    <checkstyle.version>10.20.1</checkstyle.version>
-    <maven.surefire.version>3.3.1</maven.surefire.version>
-    <maven.surefire-report.version>3.3.1</maven.surefire-report.version>
-    <maven.failsafe.version>3.3.1</maven.failsafe.version>
-=======
-    <maven.checkstyle.version>3.6.0</maven.checkstyle.version>
-    <checkstyle.version>10.21.3</checkstyle.version>
-    <maven.surefire.version>3.5.2</maven.surefire.version>
-    <maven.surefire-report.version>3.5.2</maven.surefire-report.version>
-    <maven.failsafe.version>3.5.2</maven.failsafe.version>
->>>>>>> da4cd142
-    <maven.jacoco.version>0.8.12</maven.jacoco.version>
-    <maven.spotbugs.version>4.9.1.0</maven.spotbugs.version>
-    <spotbugs.version>4.9.1</spotbugs.version>
-    <maven.project-info-reports.version>3.8.0</maven.project-info-reports.version>
-    <maven.jxr.version>3.6.0</maven.jxr.version>
-    <maven.taglist.version>3.2.1</maven.taglist.version>
-    <maven.pmd.version>3.26.0</maven.pmd.version>
-    <flatten.maven.version>1.6.0</flatten.maven.version>
-    <maven.deploy.version>3.1.3</maven.deploy.version>
-    <nexus-staging.version>1.7.0</nexus-staging.version>
-    <maven.gpg.version>3.2.7</maven.gpg.version>
-    <jaxb-maven-plugin.version>4.0.8</jaxb-maven-plugin.version>
-    <maven-replacer.version>1.5.3</maven-replacer.version>
-
-  </properties>
-
-
-  <!-- dependency versions for all projects -->
-
-  <dependencies>
-    <dependency>
-      <groupId>org.tinylog</groupId>
-      <artifactId>tinylog</artifactId>
-      <version>${tinylog.version}</version>
-    </dependency>
-
-    <dependency>
-      <groupId>jakarta.annotation</groupId>
-      <artifactId>jakarta.annotation-api</artifactId>
-      <version>${jakarta.annotation.version}</version>
-    </dependency>
-
-    <dependency>
-      <groupId>org.junit.jupiter</groupId>
-      <artifactId>junit-jupiter-engine</artifactId>
-      <version>${junit.version}</version>
-      <scope>test</scope>
-    </dependency>
-
-    <dependency>
-      <groupId>org.mockito</groupId>
-      <artifactId>mockito-core</artifactId>
-      <version>${mockito.version}</version>
-      <scope>test</scope>
-    </dependency>
-
-  </dependencies>
-
-
-  <!-- Dependencies for the subprojects -->
-
-  <dependencyManagement>
-    <dependencies>
-
-      <dependency>
-        <groupId>org.djunits</groupId>
-        <artifactId>djunits</artifactId>
-        <version>${djunits.version}</version>
-      </dependency>
-
-      <dependency>
-        <groupId>org.djutils</groupId>
-        <artifactId>djutils-base</artifactId>
-        <version>${djutils.version}</version>
-      </dependency>
-
-      <dependency>
-        <groupId>org.djutils</groupId>
-        <artifactId>djutils-cli</artifactId>
-        <version>${djutils.version}</version>
-      </dependency>
-
-      <dependency>
-        <groupId>org.djutils</groupId>
-        <artifactId>djutils-data</artifactId>
-        <version>${djutils.version}</version>
-      </dependency>
-
-      <dependency>
-        <groupId>org.djutils</groupId>
-        <artifactId>djutils-draw</artifactId>
-        <version>${djutils.version}</version>
-      </dependency>
-      
-      <dependency>
-        <groupId>org.djutils</groupId>
-        <artifactId>djutils-math</artifactId>
-        <version>${djutils.version}</version>
-      </dependency>
-      
-      <dependency>
-        <groupId>org.djutils</groupId>
-        <artifactId>djutils-eval</artifactId>
-        <version>${djutils.version}</version>
-      </dependency>
-
-      <dependency>
-        <groupId>nl.tudelft.simulation</groupId>
-        <artifactId>dsol-base</artifactId>
-        <version>${dsol.version}</version>
-      </dependency>
-
-      <dependency>
-        <groupId>nl.tudelft.simulation</groupId>
-        <artifactId>dsol-naming</artifactId>
-        <version>${dsol.version}</version>
-      </dependency>
-
-      <dependency>
-        <groupId>nl.tudelft.simulation</groupId>
-        <artifactId>dsol-introspection</artifactId>
-        <version>${dsol.version}</version>
-      </dependency>
-
-      <dependency>
-        <groupId>nl.tudelft.simulation</groupId>
-        <artifactId>dsol-core</artifactId>
-        <version>${dsol.version}</version>
-      </dependency>
-      
-      <dependency>
-        <groupId>nl.tudelft.simulation</groupId>
-        <artifactId>dsol-draw</artifactId>
-        <version>${dsol.version}</version>
-      </dependency>
-      
-      <dependency>
-        <groupId>nl.tudelft.simulation</groupId>
-        <artifactId>dsol-animation</artifactId>
-        <version>${dsol.version}</version>
-      </dependency>
-
-      <dependency>
-        <groupId>nl.tudelft.simulation</groupId>
-        <artifactId>dsol-animation-gis</artifactId>
-        <version>${dsol.version}</version>
-        <exclusions>
-          <exclusion>
-            <groupId>xml-apis</groupId>
-            <artifactId>xml-apis</artifactId>
-          </exclusion>
-        </exclusions>
-      </dependency>
-
-      <dependency>
-        <groupId>nl.tudelft.simulation</groupId>
-        <artifactId>dsol-animation-gis-esri</artifactId>
-        <version>${dsol.version}</version>
-      </dependency>
-
-      <dependency>
-        <groupId>nl.tudelft.simulation</groupId>
-        <artifactId>dsol-animation-gis-osm</artifactId>
-        <version>${dsol.version}</version>
-        <exclusions>
-          <exclusion>
-            <groupId>xml-apis</groupId>
-            <artifactId>xml-apis</artifactId>
-          </exclusion>
-        </exclusions>
-      </dependency>
-
-      <dependency>
-        <groupId>nl.tudelft.simulation</groupId>
-        <artifactId>dsol-swing</artifactId>
-        <version>${dsol.version}</version>
-      </dependency>
-
-      <dependency>
-        <groupId>nl.tudelft.simulation</groupId>
-        <artifactId>dsol-web</artifactId>
-        <version>${dsol.version}</version>
-      </dependency>
-
-      <dependency>
-        <groupId>org.sim0mq</groupId>
-        <artifactId>sim0mq</artifactId>
-        <version>${sim0mq.version}</version>
-      </dependency>
-
-      <dependency>
-        <groupId>org.opentrafficsim</groupId>
-        <artifactId>ots-base</artifactId>
-        <version>${ots.version}</version>
-      </dependency>
-
-      <dependency>
-        <groupId>org.opentrafficsim</groupId>
-        <artifactId>ots-core</artifactId>
-        <version>${ots.version}</version>
-      </dependency>
-
-      <dependency>
-        <groupId>org.opentrafficsim</groupId>
-        <artifactId>ots-kpi</artifactId>
-        <version>${ots.version}</version>
-      </dependency>
-
-      <dependency>
-        <groupId>org.opentrafficsim</groupId>
-        <artifactId>ots-road</artifactId>
-        <version>${ots.version}</version>
-      </dependency>
-
-      <dependency>
-        <groupId>org.opentrafficsim</groupId>
-        <artifactId>ots-trafficcontrol</artifactId>
-        <version>${ots.version}</version>
-      </dependency>
-
-      <dependency>
-        <groupId>org.opentrafficsim</groupId>
-        <artifactId>ots-animation</artifactId>
-        <version>${ots.version}</version>
-      </dependency>
-
-      <dependency>
-        <groupId>org.opentrafficsim</groupId>
-        <artifactId>ots-draw</artifactId>
-        <version>${ots.version}</version>
-      </dependency>
-
-      <dependency>
-        <groupId>org.opentrafficsim</groupId>
-        <artifactId>ots-swing</artifactId>
-        <version>${ots.version}</version>
-      </dependency>
-
-      <dependency>
-        <groupId>org.opentrafficsim</groupId>
-        <artifactId>ots-web</artifactId>
-        <version>${ots.version}</version>
-      </dependency>
-
-      <dependency>
-        <groupId>org.opentrafficsim</groupId>
-        <artifactId>ots-sim0mq</artifactId>
-        <version>${ots.version}</version>
-      </dependency>
-
-      <dependency>
-        <groupId>org.opentrafficsim</groupId>
-        <artifactId>ots-sim0mq-kpi</artifactId>
-        <version>${ots.version}</version>
-      </dependency>
-
-      <dependency>
-        <groupId>org.opentrafficsim</groupId>
-        <artifactId>ots-sim0mq-swing</artifactId>
-        <version>${ots.version}</version>
-      </dependency>
-
-      <dependency>
-        <groupId>org.opentrafficsim</groupId>
-        <artifactId>ots-xml</artifactId>
-        <version>${ots.version}</version>
-      </dependency>
-
-      <dependency>
-        <groupId>org.opentrafficsim</groupId>
-        <artifactId>ots-opendrive</artifactId>
-        <version>${ots.version}</version>
-      </dependency>
-
-      <dependency>
-        <groupId>org.jfree</groupId>
-        <artifactId>jfreechart</artifactId>
-        <version>${jfreechart.version}</version>
-      </dependency>
-
-      <dependency>
-        <groupId>org.jgrapht</groupId>
-        <artifactId>jgrapht-core</artifactId>
-        <version>${jgrapht.version}</version>
-      </dependency>
-
-      <dependency>
-        <groupId>jakarta.xml.bind</groupId>
-        <artifactId>jakarta.xml.bind-api</artifactId>
-        <version>${jakarta.xml.bind-api.version}</version>
-      </dependency>
-
-      <dependency>
-        <groupId>org.glassfish.jaxb</groupId>
-        <artifactId>jaxb-runtime</artifactId>
-        <version>${jaxb.version}</version>
-      </dependency>
-
-      <dependency>
-        <groupId>de.javagl</groupId>
-        <artifactId>treetable</artifactId>
-        <version>${treetable.version}</version>
-      </dependency>
-
-      <dependency>
-        <groupId>org.eclipse.jetty</groupId>
-        <artifactId>jetty-server</artifactId>
-        <version>${jetty.version}</version>
-      </dependency>
-
-    </dependencies>
-  </dependencyManagement>
-
-  
-  <!-- Build Settings -->
-
-  <build>
-    <directory>target</directory>
-    <sourceDirectory>${basedir}/src/main/java</sourceDirectory>
-    <testSourceDirectory>${basedir}/src/test/java</testSourceDirectory>
-    <outputDirectory>${basedir}/target/classes</outputDirectory>
-    <testOutputDirectory> ${basedir}/target/test-classes</testOutputDirectory>
-
-    <resources>
-      <resource>
-        <directory>${basedir}/src/main/resources</directory>
-        <targetPath>${project.build.directory}/classes/resources</targetPath>
-        <filtering>false</filtering>
-      </resource>
-    </resources>
-    <testResources>
-      <testResource>
-        <directory>${basedir}/src/test/resources</directory>
-        <targetPath>${project.build.directory}/test-classes/resources</targetPath>
-        <filtering>false</filtering>
-      </testResource>
-    </testResources>
-
-    <plugins>
-      <plugin>
-        <groupId>org.apache.maven.plugins</groupId>
-        <artifactId>maven-compiler-plugin</artifactId>
-        <version>${maven.compiler.version}</version>
-        <configuration>
-          <source>${jdk.version}</source>
-          <target>${jdk.version}</target>
-        </configuration>
-      </plugin>
-
-      <plugin>
-        <groupId>org.apache.maven.plugins</groupId>
-        <artifactId>maven-resources-plugin</artifactId>
-        <version>${maven.resources.version}</version>
-        <executions>
-          <execution>
-            <id>default-resources</id>
-            <phase>validate</phase>
-            <goals>
-              <goal>copy-resources</goal>
-            </goals>
-            <configuration>
-              <resources>
-                <resource>
-                  <directory>${basedir}/src/main/resources</directory>
-                </resource>
-              </resources>
-              <outputDirectory>${basedir}/target/classes/resources</outputDirectory>
-            </configuration>
-          </execution>
-          <execution>
-            <id>default-testResources</id>
-            <phase>validate</phase>
-            <goals>
-              <goal>copy-resources</goal>
-            </goals>
-            <configuration>
-              <resources>
-                <resource>
-                  <directory>${basedir}/src/test/resources</directory>
-                </resource>
-              </resources>
-              <outputDirectory>${basedir}/target/test-classes/resources</outputDirectory>
-            </configuration>
-          </execution>
-          <execution>
-            <id>testResources main</id>
-            <phase>validate</phase>
-            <goals>
-              <goal>copy-resources</goal>
-            </goals>
-            <configuration>
-              <resources>
-                <resource>
-                  <directory>${basedir}/src/main/resources</directory>
-                </resource>
-              </resources>
-              <outputDirectory>${basedir}/target/test-classes/resources</outputDirectory>
-            </configuration>
-          </execution>
-        </executions>
-      </plugin>
-
-      <plugin>
-        <groupId>org.apache.maven.plugins</groupId>
-        <artifactId>maven-install-plugin</artifactId>
-        <version>${maven.install.version}</version>
-      </plugin>
-
-      <plugin>
-        <groupId>org.apache.maven.plugins</groupId>
-        <artifactId>maven-source-plugin</artifactId>
-        <version>${maven.source.version}</version>
-        <executions>
-          <execution>
-            <id>attach-sources</id>
-            <goals>
-              <goal>jar-no-fork</goal>
-            </goals>
-          </execution>
-        </executions>
-      </plugin>
-
-      <plugin>
-        <groupId>org.apache.maven.plugins</groupId>
-        <artifactId>maven-javadoc-plugin</artifactId>
-        <version>${maven.javadoc.version}</version>
-        <configuration>
-          <offlineLinks>
-            <offlineLink><url>http://www.jfree.org/jcommon/api/</url></offlineLink>
-            <offlineLink><url>http://www.jfree.org/jfreechart/api/javadoc/</url></offlineLink>
-            <offlineLink><url>https://simulation.tudelft.nl/dsol/docs/latest/dsol-base/apidocs/</url></offlineLink>
-            <offlineLink><url>https://simulation.tudelft.nl/dsol/docs/latest/dsol-naming/apidocs/</url></offlineLink>
-            <offlineLink><url>https://simulation.tudelft.nl/dsol/docs/latest/dsol-introspection/apidocs/</url></offlineLink>
-            <offlineLink><url>https://simulation.tudelft.nl/dsol/docs/latest/dsol-core/apidocs/</url></offlineLink>
-            <offlineLink><url>https://simulation.tudelft.nl/dsol/docs/latest/dsol-animation/apidocs/</url></offlineLink>
-            <offlineLink><url>https://simulation.tudelft.nl/dsol/docs/latest/dsol-animation-gis/apidocs/</url></offlineLink>
-            <offlineLink><url>https://simulation.tudelft.nl/dsol/docs/latest/dsol-animation-gis-esri/apidocs/</url></offlineLink>
-            <offlineLink><url>https://simulation.tudelft.nl/dsol/docs/latest/dsol-animation-gis-osm/apidocs/</url></offlineLink>
-            <offlineLink><url>https://simulation.tudelft.nl/dsol/docs/latest/dsol-swing/apidocs/</url></offlineLink>
-            <offlineLink><url>https://simulation.tudelft.nl/dsol/docs/latest/dsol-web/apidocs/</url></offlineLink>
-            <offlineLink><url>https://tinylog.org/v1/javadoc/</url></offlineLink>
-            <offlineLink><url>https://djunits.org/docs/latest/apidocs/</url></offlineLink>
-            <offlineLink><url>https://djutils.org/docs/latest/djutils/apidocs/</url></offlineLink>
-            <offlineLink><url>https://djutils.org/docs/latest/djutils-serialization/apidocs/</url></offlineLink>
-            <offlineLink><url>https://djutils.org/docs/latest/djutils-cli/apidocs/</url></offlineLink>
-            <offlineLink><url>https://djutils.org/docs/latest/djutils-data/apidocs/</url></offlineLink>
-            <offlineLink><url>https://djutils.org/docs/latest/djutils-draw/apidocs/</url></offlineLink>
-            <offlineLink><url>http://www.jdom.org/docs/apidocs/</url></offlineLink>
-            <offlineLink><url>https://sim0mq.org/docs/latest/apidocs/</url></offlineLink>
-            <offlineLink><url>https://junit.org/junit5/docs/current/api/</url></offlineLink>
-            <offlineLink><url>https://javadoc.io/doc/org.eclipse.jetty/jetty-server/latest/org.eclipse.jetty.server/</url></offlineLink>
-            <offlineLink><url>https://javadoc.io/doc/jakarta.annotation/jakarta.annotation-api/latest/jakarta.annotation/</url></offlineLink>
-            <offlineLink><url>https://javadoc.io/doc/de.siegmar/fastcsv/latest/de.siegmar.fastcsv/</url></offlineLink>
-            <offlineLink><url>https://jgrapht.org/javadoc/</url></offlineLink>
-            <offlineLink><url>https://x-stream.github.io/javadoc/</url></offlineLink>
-          </offlineLinks>
-          <minmemory>256m</minmemory>
-          <maxmemory>1g</maxmemory>
-          <show>package</show>
-          <detectJavaApiLink>true</detectJavaApiLink>
-          <detectOfflineLinks>true</detectOfflineLinks>
-          <detectLinks>false</detectLinks>
-          <release>${jdk.version}</release>
-          <excludePackageNames>*.generated,org.opentrafficsim.demo.doc,org.opentrafficsim.demo.doc.tutorials,com.bric.multislider</excludePackageNames>
-        </configuration>
-        <executions>
-          <execution>
-            <id>attach-javadocs</id>
-            <goals>
-              <goal>jar</goal>
-            </goals>
-          </execution>
-        </executions>
-      </plugin>
-
-      <plugin>
-        <groupId>org.apache.maven.plugins</groupId>
-        <artifactId>maven-checkstyle-plugin</artifactId>
-        <version>${maven.checkstyle.version}</version>
-        <dependencies>
-          <dependency>
-            <groupId>com.puppycrawl.tools</groupId>
-            <artifactId>checkstyle</artifactId>
-            <version>${checkstyle.version}</version>
-          </dependency>
-        </dependencies>
-      </plugin>
-
-      <plugin>
-        <groupId>org.apache.maven.plugins</groupId>
-        <artifactId>maven-surefire-plugin</artifactId>
-        <version>${maven.surefire.version}</version>
-        <configuration>
-          <runOrder>alphabetical</runOrder>
-          <!-- Sets the VM argument line used when unit tests are run. -->
-          <!-- Skips unit tests if the value of skip.unit.tests property is true -->
-          <skipTests>${skip.unit.tests}</skipTests>
-          <!-- Excludes integration tests when unit tests are run. -->
-          <excludes>
-            <exclude>**/IT*.java</exclude>
-          </excludes>
-          <!-- Make sure every unit test is run as a separate process to avoid static leaks between tests -->
-          <forkCount>1</forkCount>
-          <reuseForks>false</reuseForks>
-        </configuration>
-      </plugin>
-
-      <plugin>
-        <groupId>org.apache.maven.plugins</groupId>
-        <artifactId>maven-failsafe-plugin</artifactId>
-        <version>${maven.failsafe.version}</version>
-        <executions>
-          <!-- Ensures that both integration-test and verify goals of the Failsafe Maven plugin are executed. -->
-          <execution>
-            <id>integration-tests</id>
-            <goals>
-              <goal>integration-test</goal>
-              <goal>verify</goal>
-            </goals>
-            <configuration>
-              <!-- Sets the VM argument line used when integration tests are run. -->
-              <argLine>${failsafeArgLine}</argLine>
-              <!-- Skips integration tests if the value of skip.integration.tests property is true -->
-              <skipTests>${skip.integration.tests}</skipTests>
-            </configuration>
-          </execution>
-        </executions>
-      </plugin>
-
-      <plugin>
-        <groupId>org.jacoco</groupId>
-        <artifactId>jacoco-maven-plugin</artifactId>
-        <version>${maven.jacoco.version}</version>
-        <executions>
-
-          <!-- Prepares the property pointing to the JaCoCo runtime agent which is passed as VM argument when Maven the Surefire
-            plugin is executed. -->
-          <execution>
-            <id>pre-unit-test</id>
-            <!-- phase>pre-integration-test</phase -->
-            <goals>
-              <goal>prepare-agent</goal>
-            </goals>
-            <configuration>
-              <!-- Sets the path to the file which contains the execution data. -->
-              <destFile>${project.build.directory}/coverage-reports/jacoco-ut.exec</destFile>
-            </configuration>
-          </execution>
-
-          <!-- Ensures that the code coverage report for unit tests is created after unit tests have been run. -->
-          <execution>
-            <id>post-unit-test</id>
-            <phase>test</phase>
-            <goals>
-              <goal>report</goal>
-            </goals>
-            <configuration>
-              <!-- Sets the path to the file which contains the execution data. -->
-              <dataFile>${project.build.directory}/coverage-reports/jacoco-ut.exec</dataFile>
-              <!-- Sets the output directory for the code coverage report. -->
-              <outputDirectory>${project.reporting.outputDirectory}/jacoco-ut</outputDirectory>
-            </configuration>
-          </execution>
-
-        </executions>
-      </plugin>
-
-      <plugin>
-        <groupId>org.codehaus.mojo</groupId>
-        <artifactId>flatten-maven-plugin</artifactId>
-        <version>${flatten.maven.version}</version>
-        <configuration>
-          <updatePomFile>true</updatePomFile>
-          <flattenMode>oss</flattenMode>
-          <pomElements>
-            <distributionManagement>remove</distributionManagement>
-            <repositories>remove</repositories>
-          </pomElements>
-        </configuration>
-        <executions>
-          <!-- enable flattening -->
-          <execution>
-            <id>flatten</id>
-            <phase>process-resources</phase>
-            <goals>
-              <goal>flatten</goal>
-            </goals>
-          </execution>
-          <!-- ensure proper cleanup -->
-          <execution>
-            <id>flatten.clean</id>
-            <phase>clean</phase>
-            <goals>
-              <goal>clean</goal>
-            </goals>
-          </execution>
-        </executions>
-      </plugin>
-
-      <plugin>
-        <groupId>org.apache.maven.plugins</groupId>
-        <artifactId>maven-site-plugin</artifactId>
-        <version>${maven.site.version}</version>
-        <configuration>
-          <chmod>true</chmod>
-          <relativizeSiteLinks>false</relativizeSiteLinks>
-          <inputEncoding>UTF-8</inputEncoding>
-          <outputEncoding>UTF-8</outputEncoding>
-        </configuration>
-        <executions>
-          <execution>
-            <id>attach-descriptor</id>
-            <goals>
-              <goal>attach-descriptor</goal>
-            </goals>
-          </execution>
-        </executions>
-      </plugin>
-
-      <plugin>
-        <groupId>org.apache.maven.plugins</groupId>
-        <artifactId>maven-deploy-plugin</artifactId>
-        <version>${maven.deploy.version}</version>
-      </plugin>
-
-      <plugin>
-        <groupId>org.codehaus.mojo</groupId>
-        <artifactId>taglist-maven-plugin</artifactId>
-        <version>${maven.taglist.version}</version>
-      </plugin>
-
-      <plugin>
-        <groupId>org.apache.maven.plugins</groupId>
-        <artifactId>maven-project-info-reports-plugin</artifactId>
-        <version>${maven.project-info-reports.version}</version>
-      </plugin>
-
-      <plugin>
-        <groupId>org.apache.maven.plugins</groupId>
-        <artifactId>maven-surefire-report-plugin</artifactId>
-        <version>${maven.surefire-report.version}</version>
-      </plugin>
-
-      <plugin>
-        <groupId>com.github.spotbugs</groupId>
-        <artifactId>spotbugs-maven-plugin</artifactId>
-        <version>${maven.spotbugs.version}</version>
-      </plugin>
-
-      <plugin>
-        <groupId>org.apache.maven.plugins</groupId>
-        <artifactId>maven-pmd-plugin</artifactId>
-        <version>${maven.pmd.version}</version>
-      </plugin>
-
-    </plugins>
-
-  </build>
-
-  <reporting>
-    <outputDirectory>${basedir}/target/site</outputDirectory>
-    <plugins>
-      <plugin>
-        <groupId>org.apache.maven.plugins</groupId>
-        <artifactId>maven-project-info-reports-plugin</artifactId>
-        <version>${maven.project-info-reports.version}</version>
-        <reportSets>
-          <reportSet>
-            <reports>
-              <report>index</report>
-              <report>summary</report>
-              <report>dependencies</report>
-              <report>team</report>
-              <report>mailing-lists</report>
-              <report>licenses</report>
-              <report>scm</report>
-            </reports>
-          </reportSet>
-        </reportSets>
-      </plugin>
-
-      <plugin>
-        <groupId>org.apache.maven.plugins</groupId>
-        <artifactId>maven-javadoc-plugin</artifactId>
-        <version>${maven.javadoc.version}</version>
-
-        <configuration>
-          <offlineLinks>
-            <offlineLink><url>http://www.jfree.org/jcommon/api/</url></offlineLink>
-            <offlineLink><url>http://www.jfree.org/jfreechart/api/javadoc/</url></offlineLink>
-            <offlineLink><url>https://simulation.tudelft.nl/dsol/docs/latest/dsol-base/apidocs/</url></offlineLink>
-            <offlineLink><url>https://simulation.tudelft.nl/dsol/docs/latest/dsol-naming/apidocs/</url></offlineLink>
-            <offlineLink><url>https://simulation.tudelft.nl/dsol/docs/latest/dsol-introspection/apidocs/</url></offlineLink>
-            <offlineLink><url>https://simulation.tudelft.nl/dsol/docs/latest/dsol-core/apidocs/</url></offlineLink>
-            <offlineLink><url>https://simulation.tudelft.nl/dsol/docs/latest/dsol-animation/apidocs/</url></offlineLink>
-            <offlineLink><url>https://simulation.tudelft.nl/dsol/docs/latest/dsol-animation-gis/apidocs/</url></offlineLink>
-            <offlineLink><url>https://simulation.tudelft.nl/dsol/docs/latest/dsol-animation-gis-esri/apidocs/</url></offlineLink>
-            <offlineLink><url>https://simulation.tudelft.nl/dsol/docs/latest/dsol-animation-gis-osm/apidocs/</url></offlineLink>
-            <offlineLink><url>https://simulation.tudelft.nl/dsol/docs/latest/dsol-swing/apidocs/</url></offlineLink>
-            <offlineLink><url>https://simulation.tudelft.nl/dsol/docs/latest/dsol-web/apidocs/</url></offlineLink>
-            <offlineLink><url>https://tinylog.org/v1/javadoc/</url></offlineLink>
-            <offlineLink><url>https://djunits.org/docs/latest/apidocs/</url></offlineLink>
-            <offlineLink><url>https://djutils.org/docs/latest/djutils/apidocs/</url></offlineLink>
-            <offlineLink><url>https://djutils.org/docs/latest/djutils-serialization/apidocs/</url></offlineLink>
-            <offlineLink><url>https://djutils.org/docs/latest/djutils-data/apidocs/</url></offlineLink>
-            <offlineLink><url>https://djutils.org/docs/latest/djutils-cli/apidocs/</url></offlineLink>
-            <offlineLink><url>https://djutils.org/docs/latest/djutils-draw/apidocs/</url></offlineLink>
-            <offlineLink><url>http://www.jdom.org/docs/apidocs/</url></offlineLink>
-            <offlineLink><url>https://sim0mq.org/docs/latest/apidocs/</url></offlineLink>
-            <offlineLink><url>https://junit.org/junit5/docs/current/api/</url></offlineLink>
-            <offlineLink><url>https://javadoc.io/doc/org.eclipse.jetty/jetty-server/latest/org.eclipse.jetty.server/</url></offlineLink>
-            <offlineLink><url>https://javadoc.io/doc/jakarta.annotation/jakarta.annotation-api/latest/jakarta.annotation/</url></offlineLink>
-            <offlineLink><url>https://javadoc.io/doc/de.siegmar/fastcsv/latest/de.siegmar.fastcsv/</url></offlineLink>
-            <offlineLink><url>https://jgrapht.org/javadoc/</url></offlineLink>
-            <offlineLink><url>https://x-stream.github.io/javadoc/</url></offlineLink>
-          </offlineLinks>
-          <minmemory>256m</minmemory>
-          <maxmemory>1g</maxmemory>
-          <show>package</show>
-          <detectJavaApiLink>true</detectJavaApiLink>
-          <detectOfflineLinks>true</detectOfflineLinks>
-          <detectLinks>false</detectLinks>
-          <release>${jdk.version}</release>
-          <excludePackageNames>*.generated,org.opentrafficsim.demo.doc,org.opentrafficsim.demo.doc.tutorials,com.bric.multislider</excludePackageNames>
-        </configuration>
-        <reportSets>
-          <reportSet>
-            <reports>
-              <report>javadoc</report>
-            </reports>
-          </reportSet>
-          <reportSet>
-            <id>test-html</id>
-            <reports>
-              <report>test-javadoc</report>
-            </reports>
-          </reportSet>
-        </reportSets>
-      </plugin>
-
-      <plugin>
-        <groupId>org.apache.maven.plugins</groupId>
-        <artifactId>maven-jxr-plugin</artifactId>
-        <version>${maven.jxr.version}</version>
-      </plugin>
-
-      <plugin>
-        <groupId>org.apache.maven.plugins</groupId>
-        <artifactId>maven-checkstyle-plugin</artifactId>
-        <version>${maven.checkstyle.version}</version>
-        <configuration>
-          <configLocation>/config/dsol-checks.xml</configLocation>
-          <suppressionsLocation>/config/checkstyle_suppressions.xml</suppressionsLocation>
-          <suppressionsFileExpression>checkstyle.suppressions.file</suppressionsFileExpression>
-        </configuration>
-        <reportSets>
-          <reportSet>
-            <configuration>
-              <enableRulesSummary>true</enableRulesSummary>
-            </configuration>
-            <reports>
-              <report>checkstyle</report>
-            </reports>
-          </reportSet>
-        </reportSets>
-      </plugin>
-
-      <plugin>
-        <groupId>org.apache.maven.plugins</groupId>
-        <artifactId>maven-surefire-report-plugin</artifactId>
-        <version>${maven.surefire-report.version}</version>
-      </plugin>
-
-      <plugin>
-        <groupId>org.jacoco</groupId>
-        <artifactId>jacoco-maven-plugin</artifactId>
-        <version>${maven.jacoco.version}</version>
-        <reportSets>
-          <reportSet>
-            <inherited>true</inherited>
-            <reports>
-              <report>report</report>
-            </reports>
-            <configuration>
-              <dataFile>${project.build.directory}/coverage-reports/jacoco-ut.exec</dataFile>
-              <outputDirectory>${project.reporting.outputDirectory}/jacoco-ut</outputDirectory>
-            </configuration>
-          </reportSet>
-          <!-- Turn this on when JaCoCo Integration tests are run. Otherwise,
-            the unit test report is also not generated. -->
-          <!-- reportSet -->
-          <!-- inherited>true</inherited -->
-          <!-- reports -->
-          <!-- report>report</report -->
-          <!-- /reports -->
-          <!-- configuration -->
-          <!-- dataFile>${project.build.directory}/coverage-reports/jacoco-it.exec</dataFile -->
-          <!-- outputDirectory>${project.reporting.outputDirectory}/jacoco-it</outputDirectory -->
-          <!-- /configuration -->
-          <!-- /reportSet -->
-        </reportSets>
-      </plugin>
-
-      <!-- todos -->
-      <plugin>
-        <groupId>org.codehaus.mojo</groupId>
-        <artifactId>taglist-maven-plugin</artifactId>
-        <version>${maven.taglist.version}</version>
-        <configuration>
-          <tagListOptions>
-            <tagClasses>
-              <tagClass>
-                <displayName>Open issues in the code</displayName>
-                <tags>
-                  <tag>
-                    <matchString>TODO</matchString>
-                    <matchType>exact</matchType>
-                  </tag>
-                  <tag>
-                    <matchString>FIXME</matchString>
-                    <matchType>exact</matchType>
-                  </tag>
-                  <tag>
-                    <matchString>XXX</matchString>
-                    <matchType>exact</matchType>
-                  </tag>
-                </tags>
-              </tagClass>
-            </tagClasses>
-          </tagListOptions>
-        </configuration>
-      </plugin>
-
-      <plugin>
-        <groupId>com.github.spotbugs</groupId>
-        <artifactId>spotbugs-maven-plugin</artifactId>
-        <version>${maven.spotbugs.version}</version>
-      </plugin>
-
-      <plugin>
-        <groupId>org.apache.maven.plugins</groupId>
-        <artifactId>maven-pmd-plugin</artifactId>
-        <version>${maven.pmd.version}</version>
-        <configuration>
-          <targetJdk>${jdk.version}</targetJdk>
-          <skipEmptyReport>false</skipEmptyReport>
-        </configuration>
-      </plugin>
-
-    </plugins>
-  </reporting>
-
-
-  <!-- Profiles for deployment -->
-
-  <profiles>
-    <profile>
-
-      <id>release</id>
-
-      <build>
-
-        <plugins>
-          <plugin>
-            <groupId>org.sonatype.plugins</groupId>
-            <artifactId>nexus-staging-maven-plugin</artifactId>
-            <version>${nexus-staging.version}</version>
-            <extensions>true</extensions>
-            <configuration>
-              <serverId>ossrh</serverId>
-              <nexusUrl>https://s01.oss.sonatype.org/</nexusUrl>
-              <autoReleaseAfterClose>true</autoReleaseAfterClose>
-            </configuration>
-          </plugin>
-
-          <plugin>
-            <artifactId>maven-deploy-plugin</artifactId>
-            <version>${maven.deploy.version}</version>
-            <executions>
-              <execution>
-                <id>default-deploy</id>
-                <phase>deploy</phase>
-                <goals>
-                  <goal>deploy</goal>
-                </goals>
-              </execution>
-            </executions>
-          </plugin>
-
-          <plugin>
-            <groupId>org.apache.maven.plugins</groupId>
-            <artifactId>maven-gpg-plugin</artifactId>
-            <version>${maven.gpg.version}</version>
-            <executions>
-              <execution>
-                <id>sign-artifacts</id>
-                <phase>verify</phase>
-                <goals>
-                  <goal>sign</goal>
-                </goals>
-                <configuration>
-                  <!-- do not ask for passphrase manually -->
-                  <gpgArguments>
-                    <arg>--pinentry-mode</arg>
-                    <arg>loopback</arg>
-                  </gpgArguments>
-                </configuration>
-              </execution>
-            </executions>
-          </plugin>
-
-        </plugins>
-
-      </build>
-    </profile>
-  </profiles>
-
-  <!-- Deployment settings -->
-
-  <distributionManagement>
-    <snapshotRepository>
-      <id>ossrh</id>
-      <url>https://s01.oss.sonatype.org/content/repositories/snapshots</url>
-    </snapshotRepository>
-    <repository>
-      <id>ossrh</id>
-      <url>https://s01.oss.sonatype.org/service/local/staging/deploy/maven2/</url>
-    </repository>
-  </distributionManagement>
-
-  <scm>
-    <connection>scm:git:git://github.com/averbraeck/opentrafficsim.git</connection>
-    <developerConnection>scm:git:ssh://github.com:averbraeck/opentrafficsim.git</developerConnection>
-    <url>https://github.com/averbraeck/opentrafficsim/tree/master</url>
-  </scm>
-
-
-  <licenses>
-    <license>
-      <name>BSD-3 style license</name>
-      <url>https://opentrafficsim.org/docs/license.html</url>
-      <distribution>repo</distribution>
-    </license>
-  </licenses>
-
-  <developers>
-    <developer>
-      <id>averbraeck</id>
-      <name>Alexander Verbraeck</name>
-      <email>a.verbraeck@tudelft.nl</email>
-      <url>https://www.tbm.tudelft.nl/averbraeck</url>
-      <organization>Delft University of Technology, the Netherlands</organization>
-      <organizationUrl>https://simulation.tudelft.nl</organizationUrl>
-      <timezone>1</timezone>
-      <roles>
-        <role>architect</role>
-        <role>developer</role>
-        <role>maintainance</role>
-      </roles>
-    </developer>
-
-    <developer>
-      <id>pknoppers</id>
-      <name>Peter Knoppers</name>
-      <email>p.knoppers@tudelft.nl</email>
-      <url>https://github.com/peter-knoppers</url>
-      <organization>Delft University of Technology, the Netherlands</organization>
-      <organizationUrl>https://www.citg.tudelft.nl</organizationUrl>
-      <timezone>1</timezone>
-      <roles>
-        <role>architect</role>
-        <role>developer</role>
-        <role>maintainance</role>
-      </roles>
-    </developer>
-
-    <developer>
-      <id>wjschakel</id>
-      <name>Wouter Schakel</name>
-      <email>w.schakel@tudelft.nl</email>
-      <url>https://github.com/wjschakel</url>
-      <organization>Delft University of Technology, the Netherlands</organization>
-      <organizationUrl>https://www.citg.tudelft.nl</organizationUrl>
-      <timezone>1</timezone>
-      <roles>
-        <role>architect</role>
-        <role>developer</role>
-        <role>maintainance</role>
-      </roles>
-    </developer>
-
-  </developers>
-
-
-  <contributors>
-    <contributor>
-      <name>Hans van Lint</name>
-      <email>a.verbraeck@tudelft.nl</email>
-      <url>https://hansvanlint.weblog.tudelft.nl/</url>
-      <organization>Delft University of Technology, the Netherlands</organization>
-      <organizationUrl>https://www.citg.tudelft.nl</organizationUrl>
-      <timezone>1</timezone>
-      <roles>
-        <role>architect</role>
-      </roles>
-    </contributor>
-
-    <contributor>
-      <name>Guus Tamminga</name>
-      <email>g.f.tamminga@tudelft.nl</email>
-      <url>https://www.citg.tudelft.nl/en/about-faculty/departments/transport-and-planning/staff-information/drs-guus-tamminga-msc/</url>
-      <organization>Delft University of Technology, the Netherlands</organization>
-      <organizationUrl>https://www.citg.tudelft.nl</organizationUrl>
-      <timezone>1</timezone>
-      <roles>
-        <role>architect</role>
-        <role>developer</role>
-      </roles>
-    </contributor>
-  </contributors>
-
+<project xmlns="http://maven.apache.org/POM/4.0.0" xmlns:xsi="http://www.w3.org/2001/XMLSchema-instance" xsi:schemaLocation="http://maven.apache.org/POM/4.0.0 http://maven.apache.org/xsd/maven-4.0.0.xsd">
+  <modelVersion>4.0.0</modelVersion>
+
+  <groupId>org.opentrafficsim</groupId>
+  <artifactId>ots</artifactId>
+  <version>1.7.6</version>
+  <packaging>pom</packaging>
+
+  <name>OpenTrafficSim base project</name>
+  <description>Settings and base definitions for the OpenTrafficSim project</description>
+  <url>https://opentrafficsim.org</url>
+
+  <organization>
+    <name>Delft University of Technology</name>
+    <url>https://opentrafficsim.org</url>
+  </organization>
+
+  <inceptionYear>2014</inceptionYear>
+
+  <modules>
+    <module>ots-base</module>
+    <module>ots-core</module>
+    <module>ots-kpi</module>
+    <module>ots-road</module>
+    <module>ots-trafficcontrol</module>
+    <module>ots-animation</module>
+    <module>ots-draw</module>
+    <module>ots-swing</module>
+    <module>ots-web</module>
+    <module>ots-sim0mq</module>
+    <module>ots-sim0mq-kpi</module>
+    <module>ots-sim0mq-swing</module>
+    <module>ots-xml</module>
+    <module>ots-opendrive</module>
+    <module>ots-demo</module>
+    <module>ots-editor</module>
+  </modules>
+
+  <properties>
+    <argLine>-javaagent:${settings.localRepository}/org/mockito/mockito-core/${mockito.version}/mockito-core-${mockito.version}.jar</argLine>
+
+    <jdk.version>17</jdk.version>
+    <maven.compiler.source>17</maven.compiler.source>
+    <maven.compiler.target>17</maven.compiler.target>
+    <maven.compiler.release>17</maven.compiler.release>
+    <project.build.sourceEncoding>UTF-8</project.build.sourceEncoding>
+
+    <sonar.scm.disabled>true</sonar.scm.disabled>
+
+    <ots.version>${project.version}</ots.version>
+    <tinylog.version>1.3.6</tinylog.version>
+    <djunits.version>5.2.1</djunits.version>
+    <djutils.version>2.3.1</djutils.version>
+    <dsol.version>4.2.6</dsol.version>
+    <sim0mq.version>2.1.5</sim0mq.version>
+    <jfreechart.version>1.5.5</jfreechart.version>
+    <jgrapht.version>1.5.2</jgrapht.version>
+    <jakarta.annotation.version>3.0.0</jakarta.annotation.version>
+    <jaxb.version>4.0.5</jaxb.version>
+    <jakarta.xml.bind-api.version>4.0.2</jakarta.xml.bind-api.version>
+    <treetable.version>0.0.2</treetable.version>
+    <jetty.version>11.0.24</jetty.version>
+
+    <junit.version>5.12.0</junit.version>
+    <mockito.version>5.15.2</mockito.version>
+
+    <maven.compiler.version>3.14.0</maven.compiler.version>
+    <maven.site.version>3.21.0</maven.site.version>
+    <maven.install.version>3.1.3</maven.install.version>
+    <maven.source.version>3.3.1</maven.source.version>
+    <maven.javadoc.version>3.11.2</maven.javadoc.version>
+    <maven.resources.version>3.3.1</maven.resources.version>
+    <maven.checkstyle.version>3.6.0</maven.checkstyle.version>
+    <checkstyle.version>10.21.3</checkstyle.version>
+    <maven.surefire.version>3.5.2</maven.surefire.version>
+    <maven.surefire-report.version>3.5.2</maven.surefire-report.version>
+    <maven.failsafe.version>3.5.2</maven.failsafe.version>
+    <maven.jacoco.version>0.8.12</maven.jacoco.version>
+    <maven.spotbugs.version>4.9.1.0</maven.spotbugs.version>
+    <spotbugs.version>4.9.1</spotbugs.version>
+    <maven.project-info-reports.version>3.8.0</maven.project-info-reports.version>
+    <maven.jxr.version>3.6.0</maven.jxr.version>
+    <maven.taglist.version>3.2.1</maven.taglist.version>
+    <maven.pmd.version>3.26.0</maven.pmd.version>
+    <flatten.maven.version>1.6.0</flatten.maven.version>
+    <maven.deploy.version>3.1.3</maven.deploy.version>
+    <nexus-staging.version>1.7.0</nexus-staging.version>
+    <maven.gpg.version>3.2.7</maven.gpg.version>
+    <jaxb-maven-plugin.version>4.0.8</jaxb-maven-plugin.version>
+    <maven-replacer.version>1.5.3</maven-replacer.version>
+
+  </properties>
+
+
+  <!-- dependency versions for all projects -->
+
+  <dependencies>
+    <dependency>
+      <groupId>org.tinylog</groupId>
+      <artifactId>tinylog</artifactId>
+      <version>${tinylog.version}</version>
+    </dependency>
+
+    <dependency>
+      <groupId>jakarta.annotation</groupId>
+      <artifactId>jakarta.annotation-api</artifactId>
+      <version>${jakarta.annotation.version}</version>
+    </dependency>
+
+    <dependency>
+      <groupId>org.junit.jupiter</groupId>
+      <artifactId>junit-jupiter-engine</artifactId>
+      <version>${junit.version}</version>
+      <scope>test</scope>
+    </dependency>
+
+    <dependency>
+      <groupId>org.mockito</groupId>
+      <artifactId>mockito-core</artifactId>
+      <version>${mockito.version}</version>
+      <scope>test</scope>
+    </dependency>
+
+  </dependencies>
+
+
+  <!-- Dependencies for the subprojects -->
+
+  <dependencyManagement>
+    <dependencies>
+
+      <dependency>
+        <groupId>org.djunits</groupId>
+        <artifactId>djunits</artifactId>
+        <version>${djunits.version}</version>
+      </dependency>
+
+      <dependency>
+        <groupId>org.djutils</groupId>
+        <artifactId>djutils-base</artifactId>
+        <version>${djutils.version}</version>
+      </dependency>
+
+      <dependency>
+        <groupId>org.djutils</groupId>
+        <artifactId>djutils-cli</artifactId>
+        <version>${djutils.version}</version>
+      </dependency>
+
+      <dependency>
+        <groupId>org.djutils</groupId>
+        <artifactId>djutils-data</artifactId>
+        <version>${djutils.version}</version>
+      </dependency>
+
+      <dependency>
+        <groupId>org.djutils</groupId>
+        <artifactId>djutils-draw</artifactId>
+        <version>${djutils.version}</version>
+      </dependency>
+      
+      <dependency>
+        <groupId>org.djutils</groupId>
+        <artifactId>djutils-math</artifactId>
+        <version>${djutils.version}</version>
+      </dependency>
+      
+      <dependency>
+        <groupId>org.djutils</groupId>
+        <artifactId>djutils-eval</artifactId>
+        <version>${djutils.version}</version>
+      </dependency>
+
+      <dependency>
+        <groupId>nl.tudelft.simulation</groupId>
+        <artifactId>dsol-base</artifactId>
+        <version>${dsol.version}</version>
+      </dependency>
+
+      <dependency>
+        <groupId>nl.tudelft.simulation</groupId>
+        <artifactId>dsol-naming</artifactId>
+        <version>${dsol.version}</version>
+      </dependency>
+
+      <dependency>
+        <groupId>nl.tudelft.simulation</groupId>
+        <artifactId>dsol-introspection</artifactId>
+        <version>${dsol.version}</version>
+      </dependency>
+
+      <dependency>
+        <groupId>nl.tudelft.simulation</groupId>
+        <artifactId>dsol-core</artifactId>
+        <version>${dsol.version}</version>
+      </dependency>
+      
+      <dependency>
+        <groupId>nl.tudelft.simulation</groupId>
+        <artifactId>dsol-draw</artifactId>
+        <version>${dsol.version}</version>
+      </dependency>
+      
+      <dependency>
+        <groupId>nl.tudelft.simulation</groupId>
+        <artifactId>dsol-animation</artifactId>
+        <version>${dsol.version}</version>
+      </dependency>
+
+      <dependency>
+        <groupId>nl.tudelft.simulation</groupId>
+        <artifactId>dsol-animation-gis</artifactId>
+        <version>${dsol.version}</version>
+        <exclusions>
+          <exclusion>
+            <groupId>xml-apis</groupId>
+            <artifactId>xml-apis</artifactId>
+          </exclusion>
+        </exclusions>
+      </dependency>
+
+      <dependency>
+        <groupId>nl.tudelft.simulation</groupId>
+        <artifactId>dsol-animation-gis-esri</artifactId>
+        <version>${dsol.version}</version>
+      </dependency>
+
+      <dependency>
+        <groupId>nl.tudelft.simulation</groupId>
+        <artifactId>dsol-animation-gis-osm</artifactId>
+        <version>${dsol.version}</version>
+        <exclusions>
+          <exclusion>
+            <groupId>xml-apis</groupId>
+            <artifactId>xml-apis</artifactId>
+          </exclusion>
+        </exclusions>
+      </dependency>
+
+      <dependency>
+        <groupId>nl.tudelft.simulation</groupId>
+        <artifactId>dsol-swing</artifactId>
+        <version>${dsol.version}</version>
+      </dependency>
+
+      <dependency>
+        <groupId>nl.tudelft.simulation</groupId>
+        <artifactId>dsol-web</artifactId>
+        <version>${dsol.version}</version>
+      </dependency>
+
+      <dependency>
+        <groupId>org.sim0mq</groupId>
+        <artifactId>sim0mq</artifactId>
+        <version>${sim0mq.version}</version>
+      </dependency>
+
+      <dependency>
+        <groupId>org.opentrafficsim</groupId>
+        <artifactId>ots-base</artifactId>
+        <version>${ots.version}</version>
+      </dependency>
+
+      <dependency>
+        <groupId>org.opentrafficsim</groupId>
+        <artifactId>ots-core</artifactId>
+        <version>${ots.version}</version>
+      </dependency>
+
+      <dependency>
+        <groupId>org.opentrafficsim</groupId>
+        <artifactId>ots-kpi</artifactId>
+        <version>${ots.version}</version>
+      </dependency>
+
+      <dependency>
+        <groupId>org.opentrafficsim</groupId>
+        <artifactId>ots-road</artifactId>
+        <version>${ots.version}</version>
+      </dependency>
+
+      <dependency>
+        <groupId>org.opentrafficsim</groupId>
+        <artifactId>ots-trafficcontrol</artifactId>
+        <version>${ots.version}</version>
+      </dependency>
+
+      <dependency>
+        <groupId>org.opentrafficsim</groupId>
+        <artifactId>ots-animation</artifactId>
+        <version>${ots.version}</version>
+      </dependency>
+
+      <dependency>
+        <groupId>org.opentrafficsim</groupId>
+        <artifactId>ots-draw</artifactId>
+        <version>${ots.version}</version>
+      </dependency>
+
+      <dependency>
+        <groupId>org.opentrafficsim</groupId>
+        <artifactId>ots-swing</artifactId>
+        <version>${ots.version}</version>
+      </dependency>
+
+      <dependency>
+        <groupId>org.opentrafficsim</groupId>
+        <artifactId>ots-web</artifactId>
+        <version>${ots.version}</version>
+      </dependency>
+
+      <dependency>
+        <groupId>org.opentrafficsim</groupId>
+        <artifactId>ots-sim0mq</artifactId>
+        <version>${ots.version}</version>
+      </dependency>
+
+      <dependency>
+        <groupId>org.opentrafficsim</groupId>
+        <artifactId>ots-sim0mq-kpi</artifactId>
+        <version>${ots.version}</version>
+      </dependency>
+
+      <dependency>
+        <groupId>org.opentrafficsim</groupId>
+        <artifactId>ots-sim0mq-swing</artifactId>
+        <version>${ots.version}</version>
+      </dependency>
+
+      <dependency>
+        <groupId>org.opentrafficsim</groupId>
+        <artifactId>ots-xml</artifactId>
+        <version>${ots.version}</version>
+      </dependency>
+
+      <dependency>
+        <groupId>org.opentrafficsim</groupId>
+        <artifactId>ots-opendrive</artifactId>
+        <version>${ots.version}</version>
+      </dependency>
+
+      <dependency>
+        <groupId>org.jfree</groupId>
+        <artifactId>jfreechart</artifactId>
+        <version>${jfreechart.version}</version>
+      </dependency>
+
+      <dependency>
+        <groupId>org.jgrapht</groupId>
+        <artifactId>jgrapht-core</artifactId>
+        <version>${jgrapht.version}</version>
+      </dependency>
+
+      <dependency>
+        <groupId>jakarta.xml.bind</groupId>
+        <artifactId>jakarta.xml.bind-api</artifactId>
+        <version>${jakarta.xml.bind-api.version}</version>
+      </dependency>
+
+      <dependency>
+        <groupId>org.glassfish.jaxb</groupId>
+        <artifactId>jaxb-runtime</artifactId>
+        <version>${jaxb.version}</version>
+      </dependency>
+
+      <dependency>
+        <groupId>de.javagl</groupId>
+        <artifactId>treetable</artifactId>
+        <version>${treetable.version}</version>
+      </dependency>
+
+      <dependency>
+        <groupId>org.eclipse.jetty</groupId>
+        <artifactId>jetty-server</artifactId>
+        <version>${jetty.version}</version>
+      </dependency>
+
+    </dependencies>
+  </dependencyManagement>
+
+  
+  <!-- Build Settings -->
+
+  <build>
+    <directory>target</directory>
+    <sourceDirectory>${basedir}/src/main/java</sourceDirectory>
+    <testSourceDirectory>${basedir}/src/test/java</testSourceDirectory>
+    <outputDirectory>${basedir}/target/classes</outputDirectory>
+    <testOutputDirectory> ${basedir}/target/test-classes</testOutputDirectory>
+
+    <resources>
+      <resource>
+        <directory>${basedir}/src/main/resources</directory>
+        <targetPath>${project.build.directory}/classes/resources</targetPath>
+        <filtering>false</filtering>
+      </resource>
+    </resources>
+    <testResources>
+      <testResource>
+        <directory>${basedir}/src/test/resources</directory>
+        <targetPath>${project.build.directory}/test-classes/resources</targetPath>
+        <filtering>false</filtering>
+      </testResource>
+    </testResources>
+
+    <plugins>
+      <plugin>
+        <groupId>org.apache.maven.plugins</groupId>
+        <artifactId>maven-compiler-plugin</artifactId>
+        <version>${maven.compiler.version}</version>
+        <configuration>
+          <source>${jdk.version}</source>
+          <target>${jdk.version}</target>
+        </configuration>
+      </plugin>
+
+      <plugin>
+        <groupId>org.apache.maven.plugins</groupId>
+        <artifactId>maven-resources-plugin</artifactId>
+        <version>${maven.resources.version}</version>
+        <executions>
+          <execution>
+            <id>default-resources</id>
+            <phase>validate</phase>
+            <goals>
+              <goal>copy-resources</goal>
+            </goals>
+            <configuration>
+              <resources>
+                <resource>
+                  <directory>${basedir}/src/main/resources</directory>
+                </resource>
+              </resources>
+              <outputDirectory>${basedir}/target/classes/resources</outputDirectory>
+            </configuration>
+          </execution>
+          <execution>
+            <id>default-testResources</id>
+            <phase>validate</phase>
+            <goals>
+              <goal>copy-resources</goal>
+            </goals>
+            <configuration>
+              <resources>
+                <resource>
+                  <directory>${basedir}/src/test/resources</directory>
+                </resource>
+              </resources>
+              <outputDirectory>${basedir}/target/test-classes/resources</outputDirectory>
+            </configuration>
+          </execution>
+          <execution>
+            <id>testResources main</id>
+            <phase>validate</phase>
+            <goals>
+              <goal>copy-resources</goal>
+            </goals>
+            <configuration>
+              <resources>
+                <resource>
+                  <directory>${basedir}/src/main/resources</directory>
+                </resource>
+              </resources>
+              <outputDirectory>${basedir}/target/test-classes/resources</outputDirectory>
+            </configuration>
+          </execution>
+        </executions>
+      </plugin>
+
+      <plugin>
+        <groupId>org.apache.maven.plugins</groupId>
+        <artifactId>maven-install-plugin</artifactId>
+        <version>${maven.install.version}</version>
+      </plugin>
+
+      <plugin>
+        <groupId>org.apache.maven.plugins</groupId>
+        <artifactId>maven-source-plugin</artifactId>
+        <version>${maven.source.version}</version>
+        <executions>
+          <execution>
+            <id>attach-sources</id>
+            <goals>
+              <goal>jar-no-fork</goal>
+            </goals>
+          </execution>
+        </executions>
+      </plugin>
+
+      <plugin>
+        <groupId>org.apache.maven.plugins</groupId>
+        <artifactId>maven-javadoc-plugin</artifactId>
+        <version>${maven.javadoc.version}</version>
+        <configuration>
+          <offlineLinks>
+            <offlineLink><url>http://www.jfree.org/jcommon/api/</url></offlineLink>
+            <offlineLink><url>http://www.jfree.org/jfreechart/api/javadoc/</url></offlineLink>
+            <offlineLink><url>https://simulation.tudelft.nl/dsol/docs/latest/dsol-base/apidocs/</url></offlineLink>
+            <offlineLink><url>https://simulation.tudelft.nl/dsol/docs/latest/dsol-naming/apidocs/</url></offlineLink>
+            <offlineLink><url>https://simulation.tudelft.nl/dsol/docs/latest/dsol-introspection/apidocs/</url></offlineLink>
+            <offlineLink><url>https://simulation.tudelft.nl/dsol/docs/latest/dsol-core/apidocs/</url></offlineLink>
+            <offlineLink><url>https://simulation.tudelft.nl/dsol/docs/latest/dsol-animation/apidocs/</url></offlineLink>
+            <offlineLink><url>https://simulation.tudelft.nl/dsol/docs/latest/dsol-animation-gis/apidocs/</url></offlineLink>
+            <offlineLink><url>https://simulation.tudelft.nl/dsol/docs/latest/dsol-animation-gis-esri/apidocs/</url></offlineLink>
+            <offlineLink><url>https://simulation.tudelft.nl/dsol/docs/latest/dsol-animation-gis-osm/apidocs/</url></offlineLink>
+            <offlineLink><url>https://simulation.tudelft.nl/dsol/docs/latest/dsol-swing/apidocs/</url></offlineLink>
+            <offlineLink><url>https://simulation.tudelft.nl/dsol/docs/latest/dsol-web/apidocs/</url></offlineLink>
+            <offlineLink><url>https://tinylog.org/v1/javadoc/</url></offlineLink>
+            <offlineLink><url>https://djunits.org/docs/latest/apidocs/</url></offlineLink>
+            <offlineLink><url>https://djutils.org/docs/latest/djutils/apidocs/</url></offlineLink>
+            <offlineLink><url>https://djutils.org/docs/latest/djutils-serialization/apidocs/</url></offlineLink>
+            <offlineLink><url>https://djutils.org/docs/latest/djutils-cli/apidocs/</url></offlineLink>
+            <offlineLink><url>https://djutils.org/docs/latest/djutils-data/apidocs/</url></offlineLink>
+            <offlineLink><url>https://djutils.org/docs/latest/djutils-draw/apidocs/</url></offlineLink>
+            <offlineLink><url>http://www.jdom.org/docs/apidocs/</url></offlineLink>
+            <offlineLink><url>https://sim0mq.org/docs/latest/apidocs/</url></offlineLink>
+            <offlineLink><url>https://junit.org/junit5/docs/current/api/</url></offlineLink>
+            <offlineLink><url>https://javadoc.io/doc/org.eclipse.jetty/jetty-server/latest/org.eclipse.jetty.server/</url></offlineLink>
+            <offlineLink><url>https://javadoc.io/doc/jakarta.annotation/jakarta.annotation-api/latest/jakarta.annotation/</url></offlineLink>+            <offlineLink><url>https://javadoc.io/doc/de.siegmar/fastcsv/latest/de.siegmar.fastcsv/</url></offlineLink>
+            <offlineLink><url>https://jgrapht.org/javadoc/</url></offlineLink>
+            <offlineLink><url>https://x-stream.github.io/javadoc/</url></offlineLink>
+          </offlineLinks>
+          <minmemory>256m</minmemory>
+          <maxmemory>1g</maxmemory>
+          <show>package</show>
+          <detectJavaApiLink>true</detectJavaApiLink>
+          <detectOfflineLinks>true</detectOfflineLinks>
+          <detectLinks>false</detectLinks>
+          <release>${jdk.version}</release>
+          <excludePackageNames>*.generated,org.opentrafficsim.demo.doc,org.opentrafficsim.demo.doc.tutorials,com.bric.multislider</excludePackageNames>
+        </configuration>
+        <executions>
+          <execution>
+            <id>attach-javadocs</id>
+            <goals>
+              <goal>jar</goal>
+            </goals>
+          </execution>
+        </executions>
+      </plugin>
+
+      <plugin>
+        <groupId>org.apache.maven.plugins</groupId>
+        <artifactId>maven-checkstyle-plugin</artifactId>
+        <version>${maven.checkstyle.version}</version>
+        <dependencies>
+          <dependency>
+            <groupId>com.puppycrawl.tools</groupId>
+            <artifactId>checkstyle</artifactId>
+            <version>${checkstyle.version}</version>
+          </dependency>
+        </dependencies>
+      </plugin>
+
+      <plugin>
+        <groupId>org.apache.maven.plugins</groupId>
+        <artifactId>maven-surefire-plugin</artifactId>
+        <version>${maven.surefire.version}</version>
+        <configuration>
+          <runOrder>alphabetical</runOrder>
+          <!-- Sets the VM argument line used when unit tests are run. -->
+          <!-- Skips unit tests if the value of skip.unit.tests property is true -->
+          <skipTests>${skip.unit.tests}</skipTests>
+          <!-- Excludes integration tests when unit tests are run. -->
+          <excludes>
+            <exclude>**/IT*.java</exclude>
+          </excludes>
+          <!-- Make sure every unit test is run as a separate process to avoid static leaks between tests -->
+          <forkCount>1</forkCount>
+          <reuseForks>false</reuseForks>
+        </configuration>
+      </plugin>
+
+      <plugin>
+        <groupId>org.apache.maven.plugins</groupId>
+        <artifactId>maven-failsafe-plugin</artifactId>
+        <version>${maven.failsafe.version}</version>
+        <executions>
+          <!-- Ensures that both integration-test and verify goals of the Failsafe Maven plugin are executed. -->
+          <execution>
+            <id>integration-tests</id>
+            <goals>
+              <goal>integration-test</goal>
+              <goal>verify</goal>
+            </goals>
+            <configuration>
+              <!-- Sets the VM argument line used when integration tests are run. -->
+              <argLine>${failsafeArgLine}</argLine>
+              <!-- Skips integration tests if the value of skip.integration.tests property is true -->
+              <skipTests>${skip.integration.tests}</skipTests>
+            </configuration>
+          </execution>
+        </executions>
+      </plugin>
+
+      <plugin>
+        <groupId>org.jacoco</groupId>
+        <artifactId>jacoco-maven-plugin</artifactId>
+        <version>${maven.jacoco.version}</version>
+        <executions>
+
+          <!-- Prepares the property pointing to the JaCoCo runtime agent which is passed as VM argument when Maven the Surefire
+            plugin is executed. -->
+          <execution>
+            <id>pre-unit-test</id>
+            <!-- phase>pre-integration-test</phase -->
+            <goals>
+              <goal>prepare-agent</goal>
+            </goals>
+            <configuration>
+              <!-- Sets the path to the file which contains the execution data. -->
+              <destFile>${project.build.directory}/coverage-reports/jacoco-ut.exec</destFile>
+            </configuration>
+          </execution>
+
+          <!-- Ensures that the code coverage report for unit tests is created after unit tests have been run. -->
+          <execution>
+            <id>post-unit-test</id>
+            <phase>test</phase>
+            <goals>
+              <goal>report</goal>
+            </goals>
+            <configuration>
+              <!-- Sets the path to the file which contains the execution data. -->
+              <dataFile>${project.build.directory}/coverage-reports/jacoco-ut.exec</dataFile>
+              <!-- Sets the output directory for the code coverage report. -->
+              <outputDirectory>${project.reporting.outputDirectory}/jacoco-ut</outputDirectory>
+            </configuration>
+          </execution>
+
+        </executions>
+      </plugin>
+
+      <plugin>
+        <groupId>org.codehaus.mojo</groupId>
+        <artifactId>flatten-maven-plugin</artifactId>
+        <version>${flatten.maven.version}</version>
+        <configuration>
+          <updatePomFile>true</updatePomFile>
+          <flattenMode>oss</flattenMode>
+          <pomElements>
+            <distributionManagement>remove</distributionManagement>
+            <repositories>remove</repositories>
+          </pomElements>
+        </configuration>
+        <executions>
+          <!-- enable flattening -->
+          <execution>
+            <id>flatten</id>
+            <phase>process-resources</phase>
+            <goals>
+              <goal>flatten</goal>
+            </goals>
+          </execution>
+          <!-- ensure proper cleanup -->
+          <execution>
+            <id>flatten.clean</id>
+            <phase>clean</phase>
+            <goals>
+              <goal>clean</goal>
+            </goals>
+          </execution>
+        </executions>
+      </plugin>
+
+      <plugin>
+        <groupId>org.apache.maven.plugins</groupId>
+        <artifactId>maven-site-plugin</artifactId>
+        <version>${maven.site.version}</version>
+        <configuration>
+          <chmod>true</chmod>
+          <relativizeSiteLinks>false</relativizeSiteLinks>
+          <inputEncoding>UTF-8</inputEncoding>
+          <outputEncoding>UTF-8</outputEncoding>
+        </configuration>
+        <executions>
+          <execution>
+            <id>attach-descriptor</id>
+            <goals>
+              <goal>attach-descriptor</goal>
+            </goals>
+          </execution>
+        </executions>
+      </plugin>
+
+      <plugin>
+        <groupId>org.apache.maven.plugins</groupId>
+        <artifactId>maven-deploy-plugin</artifactId>
+        <version>${maven.deploy.version}</version>
+      </plugin>
+
+      <plugin>
+        <groupId>org.codehaus.mojo</groupId>
+        <artifactId>taglist-maven-plugin</artifactId>
+        <version>${maven.taglist.version}</version>
+      </plugin>
+
+      <plugin>
+        <groupId>org.apache.maven.plugins</groupId>
+        <artifactId>maven-project-info-reports-plugin</artifactId>
+        <version>${maven.project-info-reports.version}</version>
+      </plugin>
+
+      <plugin>
+        <groupId>org.apache.maven.plugins</groupId>
+        <artifactId>maven-surefire-report-plugin</artifactId>
+        <version>${maven.surefire-report.version}</version>
+      </plugin>
+
+      <plugin>
+        <groupId>com.github.spotbugs</groupId>
+        <artifactId>spotbugs-maven-plugin</artifactId>
+        <version>${maven.spotbugs.version}</version>
+      </plugin>
+
+      <plugin>
+        <groupId>org.apache.maven.plugins</groupId>
+        <artifactId>maven-pmd-plugin</artifactId>
+        <version>${maven.pmd.version}</version>
+      </plugin>
+
+    </plugins>
+
+  </build>
+
+  <reporting>
+    <outputDirectory>${basedir}/target/site</outputDirectory>
+    <plugins>
+      <plugin>
+        <groupId>org.apache.maven.plugins</groupId>
+        <artifactId>maven-project-info-reports-plugin</artifactId>
+        <version>${maven.project-info-reports.version}</version>
+        <reportSets>
+          <reportSet>
+            <reports>
+              <report>index</report>
+              <report>summary</report>
+              <report>dependencies</report>
+              <report>team</report>
+              <report>mailing-lists</report>
+              <report>licenses</report>
+              <report>scm</report>
+            </reports>
+          </reportSet>
+        </reportSets>
+      </plugin>
+
+      <plugin>
+        <groupId>org.apache.maven.plugins</groupId>
+        <artifactId>maven-javadoc-plugin</artifactId>
+        <version>${maven.javadoc.version}</version>
+
+        <configuration>
+          <offlineLinks>
+            <offlineLink><url>http://www.jfree.org/jcommon/api/</url></offlineLink>
+            <offlineLink><url>http://www.jfree.org/jfreechart/api/javadoc/</url></offlineLink>
+            <offlineLink><url>https://simulation.tudelft.nl/dsol/docs/latest/dsol-base/apidocs/</url></offlineLink>
+            <offlineLink><url>https://simulation.tudelft.nl/dsol/docs/latest/dsol-naming/apidocs/</url></offlineLink>
+            <offlineLink><url>https://simulation.tudelft.nl/dsol/docs/latest/dsol-introspection/apidocs/</url></offlineLink>
+            <offlineLink><url>https://simulation.tudelft.nl/dsol/docs/latest/dsol-core/apidocs/</url></offlineLink>
+            <offlineLink><url>https://simulation.tudelft.nl/dsol/docs/latest/dsol-animation/apidocs/</url></offlineLink>
+            <offlineLink><url>https://simulation.tudelft.nl/dsol/docs/latest/dsol-animation-gis/apidocs/</url></offlineLink>
+            <offlineLink><url>https://simulation.tudelft.nl/dsol/docs/latest/dsol-animation-gis-esri/apidocs/</url></offlineLink>
+            <offlineLink><url>https://simulation.tudelft.nl/dsol/docs/latest/dsol-animation-gis-osm/apidocs/</url></offlineLink>
+            <offlineLink><url>https://simulation.tudelft.nl/dsol/docs/latest/dsol-swing/apidocs/</url></offlineLink>
+            <offlineLink><url>https://simulation.tudelft.nl/dsol/docs/latest/dsol-web/apidocs/</url></offlineLink>
+            <offlineLink><url>https://tinylog.org/v1/javadoc/</url></offlineLink>
+            <offlineLink><url>https://djunits.org/docs/latest/apidocs/</url></offlineLink>
+            <offlineLink><url>https://djutils.org/docs/latest/djutils/apidocs/</url></offlineLink>
+            <offlineLink><url>https://djutils.org/docs/latest/djutils-serialization/apidocs/</url></offlineLink>
+            <offlineLink><url>https://djutils.org/docs/latest/djutils-data/apidocs/</url></offlineLink>
+            <offlineLink><url>https://djutils.org/docs/latest/djutils-cli/apidocs/</url></offlineLink>
+            <offlineLink><url>https://djutils.org/docs/latest/djutils-draw/apidocs/</url></offlineLink>
+            <offlineLink><url>http://www.jdom.org/docs/apidocs/</url></offlineLink>
+            <offlineLink><url>https://sim0mq.org/docs/latest/apidocs/</url></offlineLink>
+            <offlineLink><url>https://junit.org/junit5/docs/current/api/</url></offlineLink>
+            <offlineLink><url>https://javadoc.io/doc/org.eclipse.jetty/jetty-server/latest/org.eclipse.jetty.server/</url></offlineLink>
+            <offlineLink><url>https://javadoc.io/doc/jakarta.annotation/jakarta.annotation-api/latest/jakarta.annotation/</url></offlineLink>
+            <offlineLink><url>https://javadoc.io/doc/de.siegmar/fastcsv/latest/de.siegmar.fastcsv/</url></offlineLink>
+            <offlineLink><url>https://jgrapht.org/javadoc/</url></offlineLink>
+            <offlineLink><url>https://x-stream.github.io/javadoc/</url></offlineLink>
+          </offlineLinks>
+          <minmemory>256m</minmemory>
+          <maxmemory>1g</maxmemory>
+          <show>package</show>
+          <detectJavaApiLink>true</detectJavaApiLink>
+          <detectOfflineLinks>true</detectOfflineLinks>
+          <detectLinks>false</detectLinks>
+          <release>${jdk.version}</release>
+          <excludePackageNames>*.generated,org.opentrafficsim.demo.doc,org.opentrafficsim.demo.doc.tutorials,com.bric.multislider</excludePackageNames>
+        </configuration>
+        <reportSets>
+          <reportSet>
+            <reports>
+              <report>javadoc</report>
+            </reports>
+          </reportSet>
+          <reportSet>
+            <id>test-html</id>
+            <reports>
+              <report>test-javadoc</report>
+            </reports>
+          </reportSet>
+        </reportSets>
+      </plugin>
+
+      <plugin>
+        <groupId>org.apache.maven.plugins</groupId>
+        <artifactId>maven-jxr-plugin</artifactId>
+        <version>${maven.jxr.version}</version>
+      </plugin>
+
+      <plugin>
+        <groupId>org.apache.maven.plugins</groupId>
+        <artifactId>maven-checkstyle-plugin</artifactId>
+        <version>${maven.checkstyle.version}</version>
+        <configuration>
+          <configLocation>/config/dsol-checks.xml</configLocation>
+          <suppressionsLocation>/config/checkstyle_suppressions.xml</suppressionsLocation>
+          <suppressionsFileExpression>checkstyle.suppressions.file</suppressionsFileExpression>
+        </configuration>
+        <reportSets>
+          <reportSet>
+            <configuration>
+              <enableRulesSummary>true</enableRulesSummary>
+            </configuration>
+            <reports>
+              <report>checkstyle</report>
+            </reports>
+          </reportSet>
+        </reportSets>
+      </plugin>
+
+      <plugin>
+        <groupId>org.apache.maven.plugins</groupId>
+        <artifactId>maven-surefire-report-plugin</artifactId>
+        <version>${maven.surefire-report.version}</version>
+      </plugin>
+
+      <plugin>
+        <groupId>org.jacoco</groupId>
+        <artifactId>jacoco-maven-plugin</artifactId>
+        <version>${maven.jacoco.version}</version>
+        <reportSets>
+          <reportSet>
+            <inherited>true</inherited>
+            <reports>
+              <report>report</report>
+            </reports>
+            <configuration>
+              <dataFile>${project.build.directory}/coverage-reports/jacoco-ut.exec</dataFile>
+              <outputDirectory>${project.reporting.outputDirectory}/jacoco-ut</outputDirectory>
+            </configuration>
+          </reportSet>
+          <!-- Turn this on when JaCoCo Integration tests are run. Otherwise,
+            the unit test report is also not generated. -->
+          <!-- reportSet -->
+          <!-- inherited>true</inherited -->
+          <!-- reports -->
+          <!-- report>report</report -->
+          <!-- /reports -->
+          <!-- configuration -->
+          <!-- dataFile>${project.build.directory}/coverage-reports/jacoco-it.exec</dataFile -->
+          <!-- outputDirectory>${project.reporting.outputDirectory}/jacoco-it</outputDirectory -->
+          <!-- /configuration -->
+          <!-- /reportSet -->
+        </reportSets>
+      </plugin>
+
+      <!-- todos -->
+      <plugin>
+        <groupId>org.codehaus.mojo</groupId>
+        <artifactId>taglist-maven-plugin</artifactId>
+        <version>${maven.taglist.version}</version>
+        <configuration>
+          <tagListOptions>
+            <tagClasses>
+              <tagClass>
+                <displayName>Open issues in the code</displayName>
+                <tags>
+                  <tag>
+                    <matchString>TODO</matchString>
+                    <matchType>exact</matchType>
+                  </tag>
+                  <tag>
+                    <matchString>FIXME</matchString>
+                    <matchType>exact</matchType>
+                  </tag>
+                  <tag>
+                    <matchString>XXX</matchString>
+                    <matchType>exact</matchType>
+                  </tag>
+                </tags>
+              </tagClass>
+            </tagClasses>
+          </tagListOptions>
+        </configuration>
+      </plugin>
+
+      <plugin>
+        <groupId>com.github.spotbugs</groupId>
+        <artifactId>spotbugs-maven-plugin</artifactId>
+        <version>${maven.spotbugs.version}</version>
+      </plugin>
+
+      <plugin>
+        <groupId>org.apache.maven.plugins</groupId>
+        <artifactId>maven-pmd-plugin</artifactId>
+        <version>${maven.pmd.version}</version>
+        <configuration>
+          <targetJdk>${jdk.version}</targetJdk>
+          <skipEmptyReport>false</skipEmptyReport>
+        </configuration>
+      </plugin>
+
+    </plugins>
+  </reporting>
+
+
+  <!-- Profiles for deployment -->
+
+  <profiles>
+    <profile>
+
+      <id>release</id>
+
+      <build>
+
+        <plugins>
+          <plugin>
+            <groupId>org.sonatype.plugins</groupId>
+            <artifactId>nexus-staging-maven-plugin</artifactId>
+            <version>${nexus-staging.version}</version>
+            <extensions>true</extensions>
+            <configuration>
+              <serverId>ossrh</serverId>
+              <nexusUrl>https://s01.oss.sonatype.org/</nexusUrl>
+              <autoReleaseAfterClose>true</autoReleaseAfterClose>
+            </configuration>
+          </plugin>
+
+          <plugin>
+            <artifactId>maven-deploy-plugin</artifactId>
+            <version>${maven.deploy.version}</version>
+            <executions>
+              <execution>
+                <id>default-deploy</id>
+                <phase>deploy</phase>
+                <goals>
+                  <goal>deploy</goal>
+                </goals>
+              </execution>
+            </executions>
+          </plugin>
+
+          <plugin>
+            <groupId>org.apache.maven.plugins</groupId>
+            <artifactId>maven-gpg-plugin</artifactId>
+            <version>${maven.gpg.version}</version>
+            <executions>
+              <execution>
+                <id>sign-artifacts</id>
+                <phase>verify</phase>
+                <goals>
+                  <goal>sign</goal>
+                </goals>
+                <configuration>
+                  <!-- do not ask for passphrase manually -->
+                  <gpgArguments>
+                    <arg>--pinentry-mode</arg>
+                    <arg>loopback</arg>
+                  </gpgArguments>
+                </configuration>
+              </execution>
+            </executions>
+          </plugin>
+
+        </plugins>
+
+      </build>
+    </profile>
+  </profiles>
+
+  <!-- Deployment settings -->
+
+  <distributionManagement>
+    <snapshotRepository>
+      <id>ossrh</id>
+      <url>https://s01.oss.sonatype.org/content/repositories/snapshots</url>
+    </snapshotRepository>
+    <repository>
+      <id>ossrh</id>
+      <url>https://s01.oss.sonatype.org/service/local/staging/deploy/maven2/</url>
+    </repository>
+  </distributionManagement>
+
+  <scm>
+    <connection>scm:git:git://github.com/averbraeck/opentrafficsim.git</connection>
+    <developerConnection>scm:git:ssh://github.com:averbraeck/opentrafficsim.git</developerConnection>
+    <url>https://github.com/averbraeck/opentrafficsim/tree/master</url>
+  </scm>
+
+
+  <licenses>
+    <license>
+      <name>BSD-3 style license</name>
+      <url>https://opentrafficsim.org/docs/license.html</url>
+      <distribution>repo</distribution>
+    </license>
+  </licenses>
+
+  <developers>
+    <developer>
+      <id>averbraeck</id>
+      <name>Alexander Verbraeck</name>
+      <email>a.verbraeck@tudelft.nl</email>
+      <url>https://www.tbm.tudelft.nl/averbraeck</url>
+      <organization>Delft University of Technology, the Netherlands</organization>
+      <organizationUrl>https://simulation.tudelft.nl</organizationUrl>
+      <timezone>1</timezone>
+      <roles>
+        <role>architect</role>
+        <role>developer</role>
+        <role>maintainance</role>
+      </roles>
+    </developer>
+
+    <developer>
+      <id>pknoppers</id>
+      <name>Peter Knoppers</name>
+      <email>p.knoppers@tudelft.nl</email>
+      <url>https://github.com/peter-knoppers</url>
+      <organization>Delft University of Technology, the Netherlands</organization>
+      <organizationUrl>https://www.citg.tudelft.nl</organizationUrl>
+      <timezone>1</timezone>
+      <roles>
+        <role>architect</role>
+        <role>developer</role>
+        <role>maintainance</role>
+      </roles>
+    </developer>
+
+    <developer>
+      <id>wjschakel</id>
+      <name>Wouter Schakel</name>
+      <email>w.schakel@tudelft.nl</email>
+      <url>https://github.com/wjschakel</url>
+      <organization>Delft University of Technology, the Netherlands</organization>
+      <organizationUrl>https://www.citg.tudelft.nl</organizationUrl>
+      <timezone>1</timezone>
+      <roles>
+        <role>architect</role>
+        <role>developer</role>
+        <role>maintainance</role>
+      </roles>
+    </developer>
+
+  </developers>
+
+
+  <contributors>
+    <contributor>
+      <name>Hans van Lint</name>
+      <email>a.verbraeck@tudelft.nl</email>
+      <url>https://hansvanlint.weblog.tudelft.nl/</url>
+      <organization>Delft University of Technology, the Netherlands</organization>
+      <organizationUrl>https://www.citg.tudelft.nl</organizationUrl>
+      <timezone>1</timezone>
+      <roles>
+        <role>architect</role>
+      </roles>
+    </contributor>
+
+    <contributor>
+      <name>Guus Tamminga</name>
+      <email>g.f.tamminga@tudelft.nl</email>
+      <url>https://www.citg.tudelft.nl/en/about-faculty/departments/transport-and-planning/staff-information/drs-guus-tamminga-msc/</url>
+      <organization>Delft University of Technology, the Netherlands</organization>
+      <organizationUrl>https://www.citg.tudelft.nl</organizationUrl>
+      <timezone>1</timezone>
+      <roles>
+        <role>architect</role>
+        <role>developer</role>
+      </roles>
+    </contributor>
+  </contributors>
+
 </project>