--- conflicted
+++ resolved
@@ -1,112 +1,108 @@
-package org.opentrafficsim.animation.data;
-
-import java.awt.Color;
-import java.awt.geom.RectangularShape;
-
-import org.djunits.value.vdouble.scalar.Length;
-import org.opentrafficsim.animation.gtu.colorer.GtuColorerManager;
-<<<<<<< HEAD
-=======
-import org.opentrafficsim.base.geometry.OtsLine2d;
-import org.opentrafficsim.base.geometry.OtsShape;
->>>>>>> c90746b3
-import org.opentrafficsim.draw.gtu.DefaultCarAnimation.GtuData;
-import org.opentrafficsim.road.gtu.lane.LaneBasedGtu;
-
-/**
- * Animation data of a LaneBasedGtu.
- * <p>
- * Copyright (c) 2023-2024 Delft University of Technology, PO Box 5, 2600 AA, Delft, the Netherlands. All rights reserved. <br>
- * BSD-style license. See <a href="https://opentrafficsim.org/docs/license.html">OpenTrafficSim License</a>.
- * </p>
- * @author <a href="https://github.com/wjschakel">Wouter Schakel</a>
- */
-public class AnimationGtuData extends AnimationIdentifiableShape<LaneBasedGtu> implements GtuData
-{
-
-    /** GTU colorer. */
-    private final GtuColorerManager gtuColorerManager;
-
-    /** Marker. */
-    private final GtuMarker marker;
-
-    /**
-     * Constructor.
-     * @param gtuColorerManager factory.
-     * @param gtu GTU.
-     * @param marker marker
-     */
-    public AnimationGtuData(final GtuColorerManager gtuColorerManager, final LaneBasedGtu gtu, final GtuMarker marker)
-    {
-        super(gtu);
-        this.gtuColorerManager = gtuColorerManager;
-        this.marker = marker;
-    }
-
-    @Override
-    public Color getColor()
-    {
-        return this.gtuColorerManager.getColor(getObject());
-    }
-
-    @Override
-    public Length getLength()
-    {
-        return getObject().getLength();
-    }
-
-    @Override
-    public Length getWidth()
-    {
-        return getObject().getWidth();
-    }
-
-    @Override
-    public Length getFront()
-    {
-        return getObject().getFront().dx();
-    }
-
-    @Override
-    public Length getRear()
-    {
-        return getObject().getRear().dx();
-    }
-
-    @Override
-    public boolean leftIndicatorOn()
-    {
-        return getObject().getTurnIndicatorStatus().isLeftOrBoth();
-    }
-
-    @Override
-    public boolean rightIndicatorOn()
-    {
-        return getObject().getTurnIndicatorStatus().isRightOrBoth();
-    }
-
-    @Override
-    public RectangularShape getMarker()
-    {
-        return this.marker.getShape();
-    }
-
-    @Override
-    public boolean isBrakingLightsOn()
-    {
-        return getObject().isBrakingLightsOn();
-    }
-
-    @Override
-    public String toString()
-    {
-        return "Gtu " + getId();
-    }
-
-    @Override
-    public OtsLine2d getPath()
-    {
-        return this.gtu.getOperationalPlan().getPath();
-    }
-
-}
+package org.opentrafficsim.animation.data;
+
+import java.awt.Color;
+import java.awt.geom.RectangularShape;
+
+import org.djunits.value.vdouble.scalar.Length;
+import org.opentrafficsim.animation.gtu.colorer.GtuColorerManager;
+import org.opentrafficsim.base.geometry.OtsLine2d;
+import org.opentrafficsim.draw.gtu.DefaultCarAnimation.GtuData;
+import org.opentrafficsim.road.gtu.lane.LaneBasedGtu;
+
+/**
+ * Animation data of a LaneBasedGtu.
+ * <p>
+ * Copyright (c) 2023-2024 Delft University of Technology, PO Box 5, 2600 AA, Delft, the Netherlands. All rights reserved. <br>
+ * BSD-style license. See <a href="https://opentrafficsim.org/docs/license.html">OpenTrafficSim License</a>.
+ * </p>
+ * @author <a href="https://github.com/wjschakel">Wouter Schakel</a>
+ */
+public class AnimationGtuData extends AnimationIdentifiableShape<LaneBasedGtu> implements GtuData
+{
+
+    /** GTU colorer. */
+    private final GtuColorerManager gtuColorerManager;
+
+    /** Marker. */
+    private final GtuMarker marker;
+
+    /**
+     * Constructor.
+     * @param gtuColorerManager factory.
+     * @param gtu GTU.
+     * @param marker marker
+     */
+    public AnimationGtuData(final GtuColorerManager gtuColorerManager, final LaneBasedGtu gtu, final GtuMarker marker)
+    {
+        super(gtu);
+        this.gtuColorerManager = gtuColorerManager;
+        this.marker = marker;
+    }
+
+    @Override
+    public Color getColor()
+    {
+        return this.gtuColorerManager.getColor(getObject());
+    }
+
+    @Override
+    public Length getLength()
+    {
+        return getObject().getLength();
+    }
+
+    @Override
+    public Length getWidth()
+    {
+        return getObject().getWidth();
+    }
+
+    @Override
+    public Length getFront()
+    {
+        return getObject().getFront().dx();
+    }
+
+    @Override
+    public Length getRear()
+    {
+        return getObject().getRear().dx();
+    }
+
+    @Override
+    public boolean leftIndicatorOn()
+    {
+        return getObject().getTurnIndicatorStatus().isLeftOrBoth();
+    }
+
+    @Override
+    public boolean rightIndicatorOn()
+    {
+        return getObject().getTurnIndicatorStatus().isRightOrBoth();
+    }
+
+    @Override
+    public RectangularShape getMarker()
+    {
+        return this.marker.getShape();
+    }
+
+    @Override
+    public boolean isBrakingLightsOn()
+    {
+        return getObject().isBrakingLightsOn();
+    }
+
+    @Override
+    public String toString()
+    {
+        return "Gtu " + getId();
+    }
+
+    @Override
+    public OtsLine2d getPath()
+    {
+        return getObject().getOperationalPlan().getPath();
+    }
+
+}